# DataStax Node.js Driver usage samples

<<<<<<< HEAD
These folder contains examples on how to use some features of the Node.js Driver for [DataStax Enterprise][dse].
=======
This folder contains examples on how to use some features of the Node.js Driver for [Apache Cassandra][cassandra].
>>>>>>> 1cf75dd1

You should also visit the [Documentation][doc-index] and [FAQ][faq].

## Code samples
- Basic
  - [Connect](basic/basic-connect.js)
  - [Execute with promise-based API](basic/basic-execute.js)
  - [Execute using callbacks](basic/basic-execute-flow.js)
- Metadata
  - [Get hosts information](metadata/metadata-hosts.js)
  - [Get keyspaces information](metadata/metadata-keyspaces.js)
  - [Get table information](metadata/metadata-table.js)
- Graph
  - [Working with DSE Graph](graph/intro.js)
- Data types
  - [Working with geospatial types](geotypes/intro.js)
  - [Working with user-defined types (UDT)](udt/udt-insert-select.js)
  - [Working with tuples](tuple/tuple-insert-select.js)
- Query tracing
  - [Retrieving the trace of a query request](tracing/retrieve-query-trace.js)

Each example is generally structured in a way where the `Client` is connected at the beginning and shutdown at the end.
While this is suitable for example single script purposes, you should reuse a single `Client` instance and
only call client.shutdown() once in your application's lifetime.

If you have any questions regarding these examples, feel free to post your questions in the [mailing list][mailing-list].

[dse]: https://www.datastax.com/products/datastax-enterprise
[doc-index]: http://docs.datastax.com/en/developer/nodejs-driver-dse/latest/
[mailing-list]: https://groups.google.com/a/lists.datastax.com/forum/#!forum/nodejs-driver-user
[faq]: http://docs.datastax.com/en/developer/nodejs-driver-dse/latest/faq/<|MERGE_RESOLUTION|>--- conflicted
+++ resolved
@@ -1,10 +1,6 @@
 # DataStax Node.js Driver usage samples
 
-<<<<<<< HEAD
-These folder contains examples on how to use some features of the Node.js Driver for [DataStax Enterprise][dse].
-=======
-This folder contains examples on how to use some features of the Node.js Driver for [Apache Cassandra][cassandra].
->>>>>>> 1cf75dd1
+This folder contains examples on how to use some features of the Node.js Driver for [DataStax Enterprise][dse].
 
 You should also visit the [Documentation][doc-index] and [FAQ][faq].
 
