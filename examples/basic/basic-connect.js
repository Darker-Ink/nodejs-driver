--- conflicted
+++ resolved
@@ -1,12 +1,7 @@
 "use strict";
 const dse = require('dse-driver');
 
-<<<<<<< HEAD
-const client = new dse.Client({ contactPoints: ['127.0.0.1']});
-=======
-const client = new cassandra.Client({ contactPoints: ['127.0.0.1'], localDataCenter: 'datacenter1' });
-
->>>>>>> 2dd21783
+const client = new dse.Client({ contactPoints: ['127.0.0.1'], localDataCenter: 'datacenter1' });
 client.connect()
   .then(function () {
     console.log('Connected to cluster with %d host(s): %j', client.hosts.length, client.hosts.keys());
