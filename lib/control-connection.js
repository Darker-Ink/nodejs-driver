--- conflicted
+++ resolved
@@ -1,4 +1,3 @@
-<<<<<<< HEAD
 /**
  * Copyright (C) 2016-2017 DataStax, Inc.
  *
@@ -6,28 +5,6 @@
  * http://www.datastax.com/terms/datastax-dse-driver-license-terms
  */
 'use strict';
-var events = require('events');
-var util = require('util');
-var dns = require('dns');
-var net = require('net');
-
-var errors = require('./errors');
-var Host = require('./host').Host;
-var HostMap = require('./host').HostMap;
-var Metadata = require('./metadata');
-var EventDebouncer = require('./metadata/event-debouncer');
-var requests = require('./requests');
-var utils = require('./utils');
-var types = require('./types');
-var f = util.format;
-
-var selectPeers = "SELECT peer,data_center,rack,tokens,rpc_address,release_version FROM system.peers";
-var selectLocal = "SELECT * FROM system.local WHERE key='local'";
-var newNodeDelay = 1000;
-var metadataQueryAbortTimeout = 2000;
-var schemaChangeTypes = {
-=======
-"use strict";
 const events = require('events');
 const util = require('util');
 const net = require('net');
@@ -49,7 +26,6 @@
 const newNodeDelay = 1000;
 const metadataQueryAbortTimeout = 2000;
 const schemaChangeTypes = {
->>>>>>> cf4ac7f9
   created: 'CREATED',
   updated: 'UPDATED',
   dropped: 'DROPPED'
