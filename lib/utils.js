--- conflicted
+++ resolved
@@ -447,7 +447,6 @@
 }
 
 /**
-<<<<<<< HEAD
  * Returns the first not undefined param
  */
 function ifUndefined(v1, v2) {
@@ -465,8 +464,6 @@
 }
 
 /**
-=======
->>>>>>> f70d0788
  * Shuffles an Array in-place.
  * @param {Array} arr
  * @private
@@ -482,46 +479,6 @@
   }
 }
 
-<<<<<<< HEAD
-/**
- * Utility method that is a no-op using an optional callback
- * @param {Function} [callback]
- */
-function callbackNoop(callback) {
-  // When use case applies, this property will be overridden at instance level
-  if (!callback) {
-    return;
-  }
-  setImmediate(function cancelVoidCallback() {
-    callback(null, false);
-  });
-}
-
-/**
- * Provides a wrapper function to ensure that a callback(err, result) is invoked after this tick.
- * @return {{setExecuted: function, wrap: function }}
- */
-function ensureAsync() {
-  let sync = true;
-  return {
-    wrap: function (callback) {
-      return (function wrapped(err, result) {
-        if (sync) {
-          return process.nextTick(function wrappedSyncExecution() {
-            callback(err, result);
-          });
-        }
-        callback(err, result);
-      });
-    },
-    setExecuted: function () {
-      sync = false;
-    }
-  };
-}
-
-=======
->>>>>>> f70d0788
 // Classes
 
 /**
@@ -978,7 +935,6 @@
 exports.allocBufferFromString = allocBufferFromString;
 exports.arrayIterator = arrayIterator;
 exports.binarySearch = binarySearch;
-exports.callbackNoop = callbackNoop;
 exports.copyBuffer = copyBuffer;
 exports.deepExtend = deepExtend;
 exports.each = each;
@@ -987,7 +943,6 @@
 exports.emptyArray = Object.freeze([]);
 /** @const */
 exports.emptyObject = emptyObject;
-exports.ensureAsync = ensureAsync;
 exports.extend = extend;
 exports.fixStack = fixStack;
 exports.forEachOf = forEachOf;
@@ -1008,7 +963,6 @@
 exports.series = series;
 exports.shuffleArray = shuffleArray;
 exports.stringRepeat = stringRepeat;
-exports.shuffleArray = shuffleArray;
 exports.times = times;
 exports.timesLimit = timesLimit;
 exports.timesSeries = timesSeries;
