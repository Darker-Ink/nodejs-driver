/**
 * Copyright (C) 2016 DataStax, Inc.
 *
 * Please see the license for details:
 * http://www.datastax.com/terms/datastax-dse-driver-license-terms
 */
'use strict';
const util = require('util');
const errors = require('./errors');

/**
 * Max int that can be accurately represented with 64-bit Number (2^53)
 * @type {number}
 * @const
 */
const maxInt = 9007199254740992;

const emptyObject = Object.freeze({});

const emptyArray = Object.freeze([]);

function noop() {}

/**
 * Forward-compatible allocation of buffer, filled with zeros.
 * @type {Function}
 */
const allocBuffer = Buffer.alloc || allocBufferFillDeprecated;

/**
 * Forward-compatible unsafe allocation of buffer.
 * @type {Function}
 */
const allocBufferUnsafe = Buffer.allocUnsafe || allocBufferDeprecated;

/**
 * Forward-compatible allocation of buffer to contain a string.
 * @type {Function}
 */
const allocBufferFromString = (Int8Array.from !== Buffer.from && Buffer.from) || allocBufferFromStringDeprecated;

/**
 * Forward-compatible allocation of buffer from an array of bytes
 * @type {Function}
 */
const allocBufferFromArray = (Int8Array.from !== Buffer.from && Buffer.from) || allocBufferFromArrayDeprecated;

function allocBufferDeprecated(size) {
  // eslint-disable-next-line
  return new Buffer(size);
}

function allocBufferFillDeprecated(size) {
  const b = allocBufferDeprecated(size);
  b.fill(0);
  return b;
}

function allocBufferFromStringDeprecated(text, encoding) {
  if (typeof text !== 'string') {
    throw new TypeError('Expected string, obtained ' + util.inspect(text));
  }
  // eslint-disable-next-line
  return new Buffer(text, encoding);
}

function allocBufferFromArrayDeprecated(arr) {
  if (!Array.isArray(arr)) {
    throw new TypeError('Expected Array, obtained ' + util.inspect(arr));
  }
  // eslint-disable-next-line
  return new Buffer(arr);
}

/**
 * Creates a copy of a buffer
 */
function copyBuffer(buf) {
  const targetBuffer = allocBufferUnsafe(buf.length);
  buf.copy(targetBuffer);
  return targetBuffer;
}

/**
 * Appends the original stack trace to the error after a tick of the event loop
 */
function fixStack(stackTrace, error) {
  if (stackTrace) {
    error.stack += '\n  (event loop)\n' + stackTrace.substr(stackTrace.indexOf("\n") + 1);
  }
  return error;
}

/**
 * Uses the logEmitter to emit log events
 * @param {String} type
 * @param {String} info
 * @param [furtherInfo]
 */
function log(type, info, furtherInfo) {
  if (!this.logEmitter) {
    if (!this.options || !this.options.logEmitter) {
      throw new Error('Log emitter not defined');
    }
    this.logEmitter = this.options.logEmitter;
  }
  this.logEmitter('log', type, this.constructor.name, info, furtherInfo || '');
}

/**
 * Gets the sum of the length of the items of an array
 */
function totalLength (arr) {
  if (arr.length === 1) {
    return arr[0].length;
  }
  let total = 0;
  arr.forEach(function (item) {
    let length = item.length;
    length = length ? length : 0;
    total += length;
  });
  return total;
}

/**
<<<<<<< HEAD
 * Merge the contents of two or more objects together into the first object. Similar to jQuery.extend
=======
 * Merge the contents of two or more objects together into the first object. Similar to jQuery.extend / Object.assign.
 * The main difference between this method is that declared properties with an <code>undefined</code> value are not set
 * to the target.
>>>>>>> 2dd21783
 */
function extend(target) {
  const sources = Array.prototype.slice.call(arguments, 1);
  sources.forEach(function (source) {
    if (!source) {
      return;
    }
    const keys = Object.keys(source);
    for (let i = 0; i < keys.length; i++) {
      const key = keys[i];
      const value = source[key];
      if (value === undefined) {
        continue;
      }
      target[key] = value;
    }
  });
  return target;
}

/**
 * Returns a new object with the property names set to lowercase.
 */
function toLowerCaseProperties(obj) {
  const keys = Object.keys(obj);
  const result = {};
  for (let i = 0; i < keys.length; i++) {
    const k = keys[i];
    result[k.toLowerCase()] = obj[k];
  }
  return result;
}

/**
 * Extends the target by the most inner props of sources
 * @param {Object} target
 * @returns {Object}
 */
function deepExtend(target) {
  const sources = Array.prototype.slice.call(arguments, 1);
  sources.forEach(function (source) {
    for (const prop in source) {
      if (!source.hasOwnProperty(prop)) {
        continue;
      }
      const targetProp = target[prop];
      const targetType = (typeof targetProp);
      //target prop is
      // a native single type
      // or not existent
      // or is not an anonymous object (not class instance)
      if (!targetProp ||
        targetType === 'number' ||
        targetType === 'string' ||
        util.isArray(targetProp) ||
        util.isDate(targetProp) ||
        targetProp.constructor.name !== 'Object') {
        target[prop] = source[prop];
      }
      else {
        //inner extend
        target[prop] = deepExtend({}, targetProp, source[prop]);
      }
    }
  });
  return target;
}

function propCompare(propName) {
  return function (a, b) {
    if (a[propName] > b[propName]) {
      return 1;
    }
    if (a[propName] < b[propName]) {
      return -1;
    }
    return 0;
  };
}

function funcCompare(name, argArray) {
  return (function (a, b) {
    if (typeof a[name] === 'undefined') {
      return 0;
    }
    const valA = a[name].apply(a, argArray);
    const valB = b[name].apply(b, argArray);
    if (valA > valB) {
      return 1;
    }
    if (valA < valB) {
      return -1;
    }
    return 0;
  });
}
/**
 * Uses the iterator protocol to go through the items of the Array
 * @param arr
 * @returns {{next: function}}
 */
function arrayIterator (arr) {
  let index = 0;
  return { next : function () {
    if (index >= arr.length) {
      return {done: true};
    }
    return {value: arr[index++], done: false };
  }};
}

/**
 * Convert the iterator values into an array
 * @param iterator
 * @returns {Array}
 */
function iteratorToArray(iterator) {
  const values = [];
  let item = iterator.next();
  while (!item.done) {
    values.push(item.value);
    item = iterator.next();
  }
  return values;
}

/**
 * Searches the specified Array for the provided key using the binary
 * search algorithm.  The Array must be sorted.
 * @param {Array} arr
 * @param key
 * @param {function} compareFunc
 * @returns {number} The position of the key in the Array, if it is found.
 * If it is not found, it returns a negative number which is the bitwise complement of the index of the first element that is larger than key.
 */
function binarySearch(arr, key, compareFunc) {
  let low = 0;
  let high = arr.length-1;

  while (low <= high) {
    const mid = (low + high) >>> 1;
    const midVal = arr[mid];
    const cmp = compareFunc(midVal, key);
    if (cmp < 0) {
      low = mid + 1;
    }
    else if (cmp > 0) {
      high = mid - 1;
    }
    else
    {
      //The key was found in the Array
      return mid;
    }
  }
  // key not found
  return ~low;
}

/**
 * Inserts the value in the position determined by its natural order determined by the compare func
 * @param {Array} arr
 * @param item
 * @param {function} compareFunc
 */
function insertSorted(arr, item, compareFunc) {
  if (arr.length === 0) {
    return arr.push(item);
  }
  let position = binarySearch(arr, item, compareFunc);
  if (position < 0) {
    position = ~position;
  }
  arr.splice(position, 0, item);
}

/**
 * Validates the provided parameter is of type function.
 * @param {Function} fn The instance to validate.
 * @param {String} [name] Name of the function to use in the error message. Defaults to 'callback'.
 * @returns {Function}
 */
function validateFn(fn, name) {
  if (typeof fn !== 'function') {
    throw new errors.ArgumentError(util.format('%s is not a function', name || 'callback'));
  }
  return fn;
}

/**
 * Adapts the parameters based on the prepared metadata.
 * If the params are passed as an associative array (Object),
 * it adapts the object into an array with the same order as columns
 * @param {Array|Object} params
 * @param {Array} columns
 * @returns {Array} Returns an array of parameters.
 * @throws {Error} In case a parameter with a specific name is not defined
 */
function adaptNamedParamsPrepared(params, columns) {
  if (!params || util.isArray(params) || !columns || columns.length === 0) {
    // params is an array or there aren't parameters
    return params;
  }
  const paramsArray = new Array(columns.length);
  params = toLowerCaseProperties(params);
  const keys = {};
  for (let i = 0; i < columns.length; i++) {
    const name = columns[i].name;
    if (!params.hasOwnProperty(name)) {
      throw new errors.ArgumentError(util.format('Parameter "%s" not defined', name));
    }
    paramsArray[i] = params[name];
    keys[name] = i;
  }
  return paramsArray;
}

/**
 * Adapts the associative-array of parameters and hints for simple statements
 * into Arrays based on the (arbitrary) position of the keys.
 * @param {Array|Object} params
 * @param {ExecutionOptions} execOptions
 * @returns {{ params: Array<{name, value}>, namedParameters: boolean, keyIndexes: object }} Returns an array of
 * parameters and the keys as an associative array.
 */
function adaptNamedParamsWithHints(params, execOptions) {
  if (!params || util.isArray(params)) {
    //The parameters is an Array or there isn't parameter
    return { params: params, namedParameters: false, keyIndexes: null };
  }

  const keys = Object.keys(params);
  const paramsArray = new Array(keys.length);
  const hints = new Array(keys.length);
  const userHints = execOptions.getHints() || emptyObject;
  const keyIndexes = {};

  for (let i = 0; i < keys.length; i++) {
    const key = keys[i];
    // As lower cased identifiers
    paramsArray[i] = { name: key.toLowerCase(), value: params[key]};
    hints[i] = userHints[key];
    keyIndexes[key] = i;
  }

  execOptions.setHints(hints);

  return { params: paramsArray, namedParameters: true, keyIndexes };
}

/**
 * Returns a string with a value repeated n times
 * @param {String} val
 * @param {Number} times
 * @returns {String}
 */
function stringRepeat(val, times) {
  if (!times || times < 0) {
    return null;
  }
  if (times === 1) {
    return val;
  }
  return new Array(times + 1).join(val);
}

/**
 * Returns an array containing the values of the Object, similar to Object.values().
 * If obj is null or undefined, it will return an empty array.
 * @param {Object} obj
 * @returns {Array}
 */
function objectValues(obj) {
  if (!obj) {
    return emptyArray;
  }
  const keys = Object.keys(obj);
  const values = new Array(keys.length);
  for (let i = 0; i < keys.length; i++) {
    values[i] = obj[keys[i]];
  }
  return values;
}

/**
 * Wraps the callback-based method. When no originalCallback is not defined, it returns a Promise.
 * @param {ClientOptions} options
 * @param {Function} originalCallback
 * @param {Function} handler
 * @returns {Promise|undefined}
 */
function promiseWrapper(options, originalCallback, handler) {
  if (typeof originalCallback === 'function') {
    // Callback-based invocation
    handler.call(this, originalCallback);
    return undefined;
  }
  const factory = options.promiseFactory || defaultPromiseFactory;
  const self = this;
  return factory(function handlerWrapper(callback) {
    handler.call(self, callback);
  });
}

/**
 * @param {Function} handler
 * @returns {Promise}
 */
function defaultPromiseFactory(handler) {
  return new Promise(function executor(resolve, reject) {
    handler(function handlerCallback(err, result) {
      if (err) {
        return reject(err);
      }
      resolve(result);
    });
  });
}

/**
 * Returns the first not undefined param
 */
function ifUndefined(v1, v2) {
  return v1 !== undefined ? v1 : v2;
}

/**
 * Returns the first not undefined param
 */
function ifUndefined3(v1, v2, v3) {
  if (v1 !== undefined) {
    return v1;
  }
  return v2 !== undefined ? v2 : v3;
}

/**
 * Utility method that is a no-op using an optional callback
 * @param {Function} [callback]
 */
function callbackNoop(callback) {
  // When use case applies, this property will be overridden at instance level
  if (!callback) {
    return;
  }
  setImmediate(function cancelVoidCallback() {
    callback(null, false);
  });
}

/**
 * Provides a wrapper function to ensure that a callback(err, result) is invoked after this tick.
 * @return {{setExecuted: function, wrap: function }}
 */
function ensureAsync() {
  let sync = true;
  return {
    wrap: function (callback) {
      return (function wrapped(err, result) {
        if (sync) {
          return process.nextTick(function wrappedSyncExecution() {
            callback(err, result);
          });
        }
        callback(err, result);
      });
    },
    setExecuted: function () {
      sync = false;
    }
  };
}

// Classes

/**
 * Represents a unique set of values.
 * @constructor
 */
function HashSet() {
  this.length = 0;
  this.items = {};
}

/**
 * Adds a new item to the set.
 * @param {Object} key
 * @returns {boolean} Returns true if it was added to the set; false if the key is already present.
 */
HashSet.prototype.add = function (key) {
  if (this.contains(key)) {
    return false;
  }
  this.items[key] = true;
  this.length++;
  return true;
};

/**
 * @returns {boolean} Returns true if the key is present in the set.
 */
HashSet.prototype.contains = function (key) {
  return this.length > 0 && this.items[key] === true;
};

/**
 * Removes the item from set.
 * @param key
 * @return {boolean} Returns true if the key existed and was removed, otherwise it returns false.
 */
HashSet.prototype.remove = function (key) {
  if (!this.contains(key)) {
    return false;
  }
  delete this.items[key];
  this.length--;
};

/**
 * Returns an array containing the set items.
 * @returns {Array}
 */
HashSet.prototype.toArray = function () {
  return Object.keys(this.items);
};

/**
 * @param {Array} arr
 * @param {Function} fn
 * @param {Function} [callback]
 */
function each(arr, fn, callback) {
  if (!Array.isArray(arr)) {
    throw new TypeError('First parameter is not an Array');
  }
  callback = callback || noop;
  const length = arr.length;
  if (length === 0) {
    return callback();
  }
  let completed = 0;
  for (let i = 0; i < length; i++) {
    fn(arr[i], next);
  }
  function next(err) {
    if (err) {
      const cb = callback;
      callback = noop;
      cb(err);
      return;
    }
    if (++completed !== length) {
      return;
    }
    callback();
  }
}

/**
 * @param {Array} arr
 * @param {Function} fn
 * @param {Function} [callback]
 */
function eachSeries(arr, fn, callback) {
  if (!Array.isArray(arr)) {
    throw new TypeError('First parameter is not an Array');
  }
  callback = callback || noop;
  const length = arr.length;
  if (length === 0) {
    return callback();
  }
  let sync;
  let index = 1;
  fn(arr[0], next);
  if (sync === undefined) {
    sync = false;
  }

  function next(err) {
    if (err) {
      return callback(err);
    }
    if (index >= length) {
      return callback();
    }
    if (sync === undefined) {
      sync = true;
    }
    if (sync) {
      return process.nextTick(function () {
        fn(arr[index++], next);
      });
    }
    fn(arr[index++], next);
  }
}

/**
 * @param {Array} arr
 * @param {Function} fn
 * @param {Function} [callback]
 */
function forEachOf(arr, fn, callback) {
  return mapEach(arr, fn, true, callback);
}

/**
 * @param {Array} arr
 * @param {Function} fn
 * @param {Function} [callback]
 */
function map(arr, fn, callback) {
  return mapEach(arr, fn, false, callback);
}

function mapEach(arr, fn, useIndex, callback) {
  if (!Array.isArray(arr)) {
    throw new TypeError('First parameter must be an Array');
  }
  callback = callback || noop;
  const length = arr.length;
  if (length === 0) {
    return callback(null, []);
  }
  const result = new Array(length);
  let completed = 0;
  const invoke = useIndex ? invokeWithIndex : invokeWithoutIndex;
  for (let i = 0; i < length; i++) {
    invoke(i);
  }

  function invokeWithoutIndex(i) {
    fn(arr[i], function mapItemCallback(err, transformed) {
      result[i] = transformed;
      next(err);
    });
  }

  function invokeWithIndex(i) {
    fn(arr[i], i, function mapItemCallback(err, transformed) {
      result[i] = transformed;
      next(err);
    });
  }

  function next(err) {
    if (err) {
      const cb = callback;
      callback = noop;
      cb(err);
      return;
    }
    if (++completed !== length) {
      return;
    }
    callback(null, result);
  }
}

/**
 * @param {Array} arr
 * @param {Function} fn
 * @param {Function} [callback]
 */
function mapSeries(arr, fn, callback) {
  if (!Array.isArray(arr)) {
    throw new TypeError('First parameter must be an Array');
  }
  callback = callback || noop;
  const length = arr.length;
  if (length === 0) {
    return callback(null, []);
  }
  const result = new Array(length);
  let index = 0;
  let sync;
  invoke(0);
  if (sync === undefined) {
    sync = false;
  }

  function invoke(i) {
    fn(arr[i], function mapItemCallback(err, transformed) {
      result[i] = transformed;
      next(err);
    });
  }

  function next(err) {
    if (err) {
      return callback(err);
    }
    if (++index === length) {
      return callback(null, result);
    }
    if (sync === undefined) {
      sync = true;
    }
    const i = index;
    if (sync) {
      return process.nextTick(function () {
        invoke(i);
      });
    }
    invoke(index);
  }
}

/**
 * @param {Array.<Function>} arr
 * @param {Function} [callback]
 */
function parallel(arr, callback) {
  if (!Array.isArray(arr)) {
    throw new TypeError('First parameter must be an Array');
  }
  callback = callback || noop;
  const length = arr.length;
  let completed = 0;
  for (let i = 0; i < length; i++) {
    arr[i](next);
  }
  function next(err) {
    if (err) {
      const cb = callback;
      callback = noop;
      return cb(err);
    }
    if (++completed !== length) {
      return;
    }
    callback();
  }
}

/**
 * Similar to async.series(), but instead accumulating the result in an Array, it callbacks with the result of the last
 * function in the array.
 * @param {Array.<Function>} arr
 * @param {Function} [callback]
 */
function series(arr, callback) {
  if (!Array.isArray(arr)) {
    throw new TypeError('First parameter must be an Array');
  }
  callback = callback || noop;
  let index = 0;
  let sync;
  next();
  function next(err, result) {
    if (err) {
      return callback(err);
    }
    if (index === arr.length) {
      return callback(null, result);
    }
    if (sync) {
      return process.nextTick(function () {
        sync = true;
        arr[index++](next);
        sync = false;
      });
    }
    sync = true;
    arr[index++](next);
    sync = false;
  }
}

/**
 * @param {Number} count
 * @param {Function} iteratorFunc
 * @param {Function} [callback]
 */
function times(count, iteratorFunc, callback) {
  callback = callback || noop;
  count = +count;
  if (isNaN(count) || count === 0) {
    return callback();
  }
  let completed = 0;
  for (let i = 0; i < count; i++) {
    iteratorFunc(i, next);
  }
  function next(err) {
    if (err) {
      const cb = callback;
      callback = noop;
      return cb(err);
    }
    if (++completed !== count) {
      return;
    }
    callback();
  }
}

/**
 * @param {Number} count
 * @param {Number} limit
 * @param {Function} iteratorFunc
 * @param {Function} [callback]
 */
function timesLimit(count, limit, iteratorFunc, callback) {
  let sync = undefined;
  callback = callback || noop;
  limit = Math.min(limit, count);
  let index = limit - 1;
  let i;
  let completed = 0;
  for (i = 0; i < limit; i++) {
    iteratorFunc(i, next);
  }
  i = -1;
  function next(err) {
    if (err) {
      const cb = callback;
      callback = noop;
      cb(err);
      return;
    }
    if (++completed === count) {
      return callback();
    }
    index++;
    if (index >= count) {
      return;
    }
    if (sync === undefined) {
      sync = (i >= 0);
    }
    if (sync) {
      const captureIndex = index;
      return process.nextTick(function () {
        iteratorFunc(captureIndex, next);
      });
    }
    iteratorFunc(index, next);
  }
}

/**
 * @param {Number} count
 * @param {Function} iteratorFunction
 * @param {Function} callback
 */
function timesSeries(count, iteratorFunction, callback) {
  count = +count;
  if (isNaN(count) || count < 1) {
    return callback();
  }
  let index = 1;
  let sync;
  iteratorFunction(0, next);
  if (sync === undefined) {
    sync = false;
  }
  function next(err) {
    if (err) {
      return callback(err);
    }
    if (index === count) {
      return callback();
    }
    if (sync === undefined) {
      sync = true;
    }
    const i = index++;
    if (sync) {
      //Prevent "Maximum call stack size exceeded"
      return process.nextTick(function () {
        iteratorFunction(i, next);
      });
    }
    //do a sync call as the callback is going to call on a future tick
    iteratorFunction(i, next);
  }
}

/**
 * @param {Function} condition
 * @param {Function} fn
 * @param {Function} callback
 */
function whilst(condition, fn, callback) {
  let sync = 0;
  next();
  function next(err) {
    if (err) {
      return callback(err);
    }
    if (!condition()) {
      return callback();
    }
    if (sync === 0) {
      sync = 1;
      fn(function (err) {
        if (sync === 1) {
          //sync function
          sync = 4;
        }
        next(err);
      });
      if (sync === 1) {
        //async function
        sync = 2;
      }
      return;
    }
    if (sync === 4) {
      //Prevent "Maximum call stack size exceeded"
      return process.nextTick(function () {
        fn(next);
      });
    }
    //do a sync call as the callback is going to call on a future tick
    fn(next);
  }
}

exports.adaptNamedParamsPrepared = adaptNamedParamsPrepared;
exports.adaptNamedParamsWithHints = adaptNamedParamsWithHints;
exports.allocBuffer = allocBuffer;
exports.allocBufferUnsafe = allocBufferUnsafe;
exports.allocBufferFromArray = allocBufferFromArray;
exports.allocBufferFromString = allocBufferFromString;
exports.arrayIterator = arrayIterator;
exports.binarySearch = binarySearch;
exports.callbackNoop = callbackNoop;
exports.copyBuffer = copyBuffer;
exports.deepExtend = deepExtend;
exports.each = each;
exports.eachSeries = eachSeries;
/** @const */
exports.emptyArray = Object.freeze([]);
/** @const */
exports.emptyObject = emptyObject;
<<<<<<< HEAD
exports.ensureAsync = ensureAsync;
=======
>>>>>>> 2dd21783
exports.extend = extend;
exports.fixStack = fixStack;
exports.forEachOf = forEachOf;
exports.funcCompare = funcCompare;
exports.ifUndefined = ifUndefined;
exports.ifUndefined3 = ifUndefined3;
exports.insertSorted = insertSorted;
exports.iteratorToArray = iteratorToArray;
exports.log = log;
exports.map = map;
exports.mapSeries = mapSeries;
exports.maxInt = maxInt;
exports.noop = noop;
exports.objectValues = objectValues;
exports.parallel = parallel;
exports.promiseWrapper = promiseWrapper;
exports.propCompare = propCompare;
exports.series = series;
exports.stringRepeat = stringRepeat;
exports.times = times;
exports.timesLimit = timesLimit;
exports.timesSeries = timesSeries;
exports.totalLength = totalLength;
exports.validateFn = validateFn;
exports.whilst = whilst;
exports.HashSet = HashSet;<|MERGE_RESOLUTION|>--- conflicted
+++ resolved
@@ -124,13 +124,9 @@
 }
 
 /**
-<<<<<<< HEAD
- * Merge the contents of two or more objects together into the first object. Similar to jQuery.extend
-=======
  * Merge the contents of two or more objects together into the first object. Similar to jQuery.extend / Object.assign.
  * The main difference between this method is that declared properties with an <code>undefined</code> value are not set
  * to the target.
->>>>>>> 2dd21783
  */
 function extend(target) {
   const sources = Array.prototype.slice.call(arguments, 1);
@@ -969,10 +965,7 @@
 exports.emptyArray = Object.freeze([]);
 /** @const */
 exports.emptyObject = emptyObject;
-<<<<<<< HEAD
 exports.ensureAsync = ensureAsync;
-=======
->>>>>>> 2dd21783
 exports.extend = extend;
 exports.fixStack = fixStack;
 exports.forEachOf = forEachOf;
