--- conflicted
+++ resolved
@@ -233,16 +233,14 @@
   userOptions = (!userOptions || typeof userOptions === 'function') ? utils.emptyObject : userOptions;
   const defaultQueryOptions = client.options.queryOptions;
 
-<<<<<<< HEAD
+  if (userOptions.host && !(userOptions.host instanceof Host)) {
+    throw new TypeError('host must be an instance of Host');
+  }
+
   if (!allowContinuousPaging && userOptions.continuousPaging) {
     return new errors.NotSupportedError('Continuous paging not allowed, use stream() method instead');
   }
-=======
-  if (userOptions.host && !(userOptions.host instanceof Host)) {
-    throw new TypeError('host must be an instance of Host');
-  }
-
->>>>>>> dc9ed6b5
+
   // Using fixed property names is 2 order of magnitude faster than dynamically shallow clone objects
   const result = {
     autoPage: ifUndefined(userOptions.autoPage, defaultQueryOptions.autoPage),
@@ -369,12 +367,9 @@
 exports.maxRequestsPerConnectionV2 = maxRequestsPerConnectionV2;
 exports.maxRequestsPerConnectionV3 = maxRequestsPerConnectionV3;
 exports.setProtocolDependentDefaults = setProtocolDependentDefaults;
-<<<<<<< HEAD
 exports.proxyExecuteKey = proxyExecuteKey;
 exports.continuousPageUnitBytes = continuousPageUnitBytes;
 exports.continuousPageDefaultSize = continuousPageDefaultSize;
 exports.continuousPageDefaultHighWaterMark = continuousPageDefaultHighWaterMark;
-=======
-
-const Host = require('./host').Host;
->>>>>>> dc9ed6b5
+
+const Host = require('./host').Host;