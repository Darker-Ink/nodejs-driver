/**
 * Copyright (C) 2016-2017 DataStax, Inc.
 *
 * Please see the license for details:
 * http://www.datastax.com/terms/datastax-dse-driver-license-terms
 */
'use strict';
const events = require('events');
const util = require('util');

const utils = require('./utils.js');
const errors = require('./errors.js');
const types = require('./types');
const ProfileManager = require('./execution-profile').ProfileManager;
const requests = require('./requests');
const clientOptions = require('./client-options');
const ClientState = require('./metadata/client-state');
const description = require('../package.json').description;
const version = require('../package.json').version;
const DefaultExecutionOptions = require('./execution-options').DefaultExecutionOptions;

// Allow injection of the following modules
/* eslint-disable prefer-const */
let ControlConnection = require('./control-connection');
let RequestHandler = require('./request-handler');
let PrepareHandler = require('./prepare-handler');
/* eslint-enable prefer-const */

/**
 * Max amount of pools being warmup in parallel, when warmup is enabled
 * @private
 */
const warmupLimit = 32;

/**
 * Client options
 * @typedef {Object} ClientOptions
 * @property {Array.<string>} contactPoints
 * Array of addresses or host names of the nodes to add as contact points.
 * <p>
 *  Contact points are addresses of Cassandra nodes that the driver uses to discover the cluster topology.
 * </p>
 * <p>
 *  Only one contact point is required (the driver will retrieve the address of the other nodes automatically),
 *  but it is usually a good idea to provide more than one contact point, because if that single contact point is
 *  unavailable, the driver will not be able to initialize correctly.
 * </p>
 * @property {String} keyspace The logged keyspace for all the connections created within the {@link Client} instance.
 * @property {Number} refreshSchemaDelay The default window size in milliseconds used to debounce node list and schema
 * refresh metadata requests. Default: 1000.
 * @property {Boolean} isMetadataSyncEnabled Determines whether client-side schema metadata retrieval and update is
 * enabled.
 * <p>Setting this value to <code>false</code> will cause keyspace information not to be automatically loaded, affecting
 * replica calculation per token in the different keyspaces. When disabling metadata synchronization, use
 * [Metadata.refreshKeyspaces()]{@link module:metadata~Metadata#refreshKeyspaces} to keep keyspace information up to
 * date or token-awareness will not work correctly.</p>
 * Default: <code>true</code>.
 * @property {Boolean} prepareOnAllHosts Determines if the driver should prepare queries on all hosts in the cluster.
 * Default: <code>true</code>.
 * @property {Boolean} rePrepareOnUp Determines if the driver should re-prepare all cached prepared queries on a
 * host when it marks it back up.
 * Default: <code>true</code>.
 * @property {Number} maxPrepared Determines the maximum amount of different prepared queries before evicting items
 * from the internal cache. Reaching a high threshold hints that the queries are not being reused, like when
 * hard-coding parameter values inside the queries.
 * Default: <code>500</code>.
 * @property {Object} policies
 * @property {LoadBalancingPolicy} policies.loadBalancing The load balancing policy instance to be used to determine
 * the coordinator per query.
 * @property {RetryPolicy} policies.retry The retry policy.
 * @property {ReconnectionPolicy} policies.reconnection The reconnection policy to be used.
 * @property {AddressTranslator} policies.addressResolution The address resolution policy.
 * @property {SpeculativeExecutionPolicy} policies.speculativeExecution The <code>SpeculativeExecutionPolicy</code>
 * instance to be used to determine if the client should send speculative queries when the selected host takes more
 * time than expected.
 * <p>
 *   Default: <code>[NoSpeculativeExecutionPolicy]{@link
  *   module:policies/speculativeExecution~NoSpeculativeExecutionPolicy}</code>
 * </p>
 * @property {TimestampGenerator} policies.timestampGeneration The client-side
 * [query timestamp generator]{@link module:policies/timestampGeneration~TimestampGenerator}.
 * <p>
 *   Default: <code>[MonotonicTimestampGenerator]{@link module:policies/timestampGeneration~MonotonicTimestampGenerator}
 *   </code>
 * </p>
 * <p>Use <code>null</code> to disable client-side timestamp generation.</p>
 * @property {QueryOptions} queryOptions Default options for all queries.
 * @property {Object} pooling Pooling options.
 * @property {Number} pooling.heartBeatInterval The amount of idle time in milliseconds that has to pass before the
 * driver issues a request on an active connection to avoid idle time disconnections. Default: 30000.
 * @property {Object} pooling.coreConnectionsPerHost Associative array containing amount of connections per host
 * distance.
 * @property {Number} pooling.maxRequestsPerConnection The maximum number of requests per connection. The default
 * value is:
 * <ul>
 *   <li>For modern protocol versions (v3 and above): 2048</li>
 *   <li>For older protocol versions (v1 and v2): 128</li>
 * </ul>
 * @property {Boolean} pooling.warmup Determines if all connections to hosts in the local datacenter must be opened on
 * connect. Default: true.
 * @property {Object} protocolOptions
 * @property {Number} protocolOptions.port The port to use to connect to the Cassandra host. If not set through this
 * method, the default port (9042) will be used instead.
 * @property {Number} protocolOptions.maxSchemaAgreementWaitSeconds The maximum time in seconds to wait for schema
 * agreement between nodes before returning from a DDL query. Default: 10.
 * @property {Number} protocolOptions.maxVersion When set, it limits the maximum protocol version used to connect to
 * the nodes.
 * Useful for using the driver against a cluster that contains nodes with different major/minor versions of Cassandra.
 * @property {Boolean} protocolOptions.noCompact When set to true, enables the NO_COMPACT startup option.
 * <p>
 * When this option is supplied <code>SELECT</code>, <code>UPDATE</code>, <code>DELETE</code>, and <code>BATCH</code>
 * statements on <code>COMPACT STORAGE</code> tables function in "compatibility" mode which allows seeing these tables
 * as if they were "regular" CQL tables.
 * </p>
 * <p>
 * This option only effects interactions with interactions with tables using <code>COMPACT STORAGE</code> and is only
 * supported by C* 3.0.16+, 3.11.2+, 4.0+ and DSE 6.0+.
 * </p>
 * @property {Object} socketOptions
 * @property {Number} socketOptions.connectTimeout Connection timeout in milliseconds. Default: 5000.
 * @property {Number} socketOptions.defunctReadTimeoutThreshold Determines the amount of requests that simultaneously
 * have to timeout before closing the connection. Default: 64.
 * @property {Boolean} socketOptions.keepAlive Whether to enable TCP keep-alive on the socket. Default: true.
 * @property {Number} socketOptions.keepAliveDelay TCP keep-alive delay in milliseconds. Default: 0.
 * @property {Number} socketOptions.readTimeout Per-host read timeout in milliseconds.
 * <p>
 *   Please note that this is not the maximum time a call to {@link Client#execute} may have to wait;
 *   this is the maximum time that call will wait for one particular Cassandra host, but other hosts will be tried if
 *   one of them timeout. In other words, a {@link Client#execute} call may theoretically wait up to
 *   <code>readTimeout * number_of_cassandra_hosts</code> (though the total number of hosts tried for a given query also
 *   depends on the LoadBalancingPolicy in use).
 * <p>When setting this value, keep in mind the following:</p>
 * <ul>
 *   <li>the timeout settings used on the Cassandra side (*_request_timeout_in_ms in cassandra.yaml) should be taken
 *   into account when picking a value for this read timeout. You should pick a value a couple of seconds greater than
 *   the Cassandra timeout settings.
 *   </li>
 *   <li>
 *     the read timeout is only approximate and only control the timeout to one Cassandra host, not the full query.
 *   </li>
 * </ul>
 * Setting a value of 0 disables read timeouts. Default: <code>12000</code>.
 * @property {Boolean} socketOptions.tcpNoDelay When set to true, it disables the Nagle algorithm. Default: true.
 * @property {Number} socketOptions.coalescingThreshold Buffer length in bytes use by the write queue before flushing
 * the frames. Default: 8000.
 * @property {AuthProvider} authProvider Provider to be used to authenticate to an auth-enabled cluster.
 * @property {RequestTracker} requestTracker The instance of RequestTracker used to monitor or log requests executed
 * with this instance.
 * @property {Object} sslOptions Client-to-node ssl options. When set the driver will use the secure layer.
 * You can specify cert, ca, ... options named after the Node.js <code>tls.connect()</code> options.
 * <p>
 *   It uses the same default values as Node.js <code>tls.connect()</code> except for <code>rejectUnauthorized</code>
 *   which is set to <code>false</code> by default (for historical reasons). This setting is likely to change
 *   in upcoming versions to enable validation by default.
 * </p>
 * @property {Object} encoding
 * @property {Function} encoding.map Map constructor to use for Cassandra map<k,v> type encoding and decoding.
 * If not set, it will default to Javascript Object with map keys as property names.
 * @property {Function} encoding.set Set constructor to use for Cassandra set<k> type encoding and decoding.
 * If not set, it will default to Javascript Array.
 * @property {Boolean} encoding.copyBuffer Determines if the network buffer should be copied for buffer based data
 * types (blob, uuid, timeuuid and inet).
 * <p>
 *   Setting it to true will cause that the network buffer is copied for each row value of those types,
 *   causing additional allocations but freeing the network buffer to be reused.
 *   Setting it to true is a good choice for cases where the Row and ResultSet returned by the queries are long-lived
 *   objects.
 * </p>
 * <p>
 *  Setting it to false will cause less overhead and the reference of the network buffer to be maintained until the row
 *  / result set are de-referenced.
 *  Default: true.
 * </p>
 * @property {Boolean} encoding.useUndefinedAsUnset Valid for Cassandra 2.2 and above. Determines that, if a parameter
 * is set to
 * <code>undefined</code> it should be encoded as <code>unset</code>.
 * <p>
 *  By default, ECMAScript <code>undefined</code> is encoded as <code>null</code> in the driver. Cassandra 2.2
 *  introduced the concept of unset.
 *  At driver level, you can set a parameter to unset using the field <code>types.unset</code>. Setting this flag to
 *  true allows you to use ECMAScript undefined as Cassandra <code>unset</code>.
 * </p>
 * <p>
 *   Default: true.
 * </p>
 * @property {Boolean} encoding.useBigIntAsLong Use [BigInt ECMAScript type](https://tc39.github.io/proposal-bigint/)
 * to represent CQL bigint and counter data types.
 * @property {Boolean} encoding.useBigIntAsVarint Use [BigInt ECMAScript type](https://tc39.github.io/proposal-bigint/)
 * to represent CQL varint data type.
 * @property {Array.<ExecutionProfile>} profiles The array of [execution profiles]{@link ExecutionProfile}.
 * @property {Function} promiseFactory Function to be used to create a <code>Promise</code> from a
 * callback-style function.
 * <p>
 *   Promise libraries often provide different methods to create a promise. For example, you can use Bluebird's
 *   <code>Promise.fromCallback()</code> method.
 * </p>
 * <p>
 *   By default, the driver will use the
 *   [Promise constructor]{@link https://developer.mozilla.org/en/docs/Web/JavaScript/Reference/Global_Objects/Promise}.
 * </p>
 */

/**
 * Query options
 * @typedef {Object} QueryOptions
 * @property {Boolean} [autoPage] Determines if the driver must retrieve the following result pages automatically.
 * <p>
 *   This setting is only considered by the [Client#eachRow()]{@link Client#eachRow} method. For more information,
 *   check the
 *   [paging results documentation]{@link http://docs.datastax.com/en/developer/nodejs-driver/latest/features/paging/}.
 * </p>
 * @property {Boolean} [captureStackTrace] Determines if the stack trace before the query execution should be
 * maintained.
 * <p>
 *   Useful for debugging purposes, it should be set to <code>false</code> under production environment as it adds an
 *   unnecessary overhead to each execution.
 * </p>
 * Default: false.
 * @property {Number} [consistency] [Consistency level]{@link module:types~consistencies}. Default: localOne.
 * @property {Object} [customPayload] Key-value payload to be passed to the server. On the Cassandra side,
 * implementations of QueryHandler can use this data.
 * @property {String} [executeAs] The user or role name to act as when executing this statement.
 * <p>When set, it executes as a different user/role than the one currently authenticated (a.k.a. proxy execution).</p>
 * <p>This feature is only available in DSE 5.1+.</p>
 * @property {String|ExecutionProfile} [executionProfile] Name or instance of the [profile]{@link ExecutionProfile} to
 * be used for this execution. If not set, it will the use "default" execution profile.
 * @property {Number} [fetchSize] Amount of rows to retrieve per page.
 * @property {Array|Array<Array>} [hints] Type hints for parameters given in the query, ordered as for the parameters.
 * <p>For batch queries, an array of such arrays, ordered as with the queries in the batch.</p>
 * @property {Host} [host] The host that should handle the query.
 * <p>
 *   Use of this option is <em>heavily discouraged</em> and should only be used in the following cases:
 * </p>
 * <ol>
 *   <li>
 *     Querying node-local tables, such as tables in the <code>system</code> and <code>system_views</code>
 *     keyspaces.
 *   </li>
 *   <li>
 *     Applying a series of schema changes, where it may be advantageous to execute schema changes in sequence on the
 *     same node.
 *   </li>
 * </ol> 
 * <p>
 *   Configuring a specific host causes the configured
 *   [LoadBalancingPolicy]{@link module:policies/loadBalancing~LoadBalancingPolicy} to be completely bypassed.
 *   However, if the load balancing policy dictates that the host is at a
 *   [distance of ignored]{@link module:types~distance} or there is no active connectivity to the host, the request will
 *   fail with a [NoHostAvailableError]{@link module:errors~NoHostAvailableError}.
 * </p>
 * @property {Boolean} [isIdempotent] Defines whether the query can be applied multiple times without changing the result
 * beyond the initial application.
 * <p>
 *   The query execution idempotence can be used at [RetryPolicy]{@link module:policies/retry~RetryPolicy} level to
 *   determine if an statement can be retried in case of request error or write timeout.
 * </p>
 * <p>Default: <code>false</code>.</p>
 * @property {String} [keyspace] Specifies the keyspace for the query. It is used for the following:
 * <ol>
 * <li>To indicate what keyspace the statement is applicable to (protocol V5+ only).  This is useful when the
 * query does not provide an explicit keyspace and you want to override the current {@link Client#keyspace}.</li>
 * <li>For query routing when the query operates on a different keyspace than the current {@link Client#keyspace}.</li>
 * </ol>
 * @property {Boolean} [logged] Determines if the batch should be written to the batchlog. Only valid for
 * [Client#batch()]{@link Client#batch}, it will be ignored by other methods. Default: true.
 * @property {Boolean} [counter] Determines if its a counter batch. Only valid for
 * [Client#batch()]{@link Client#batch}, it will be ignored by other methods. Default: false.
 * @property {Buffer|String} [pageState] Buffer or string token representing the paging state.
 * <p>Useful for manual paging, if provided, the query will be executed starting from a given paging state.</p>
 * @property {Boolean} [prepare] Determines if the query must be executed as a prepared statement.
 * @property {Number} [readTimeout] When defined, it overrides the default read timeout
 * (<code>socketOptions.readTimeout</code>) in milliseconds for this execution per coordinator.
 * <p>
 *   Suitable for statements for which the coordinator may allow a longer server-side timeout, for example aggregation
 *   queries.
 * </p>
 * <p>
 *   A value of <code>0</code> disables client side read timeout for the execution. Default: <code>undefined</code>.
 * </p>
 * @property {RetryPolicy} [retry] Retry policy for the query.
 * <p>
 *   This property can be used to specify a different [retry policy]{@link module:policies/retry} to the one specified
 *   in the {@link ClientOptions}.policies.
 * </p>
 * @property {Array} [routingIndexes] Index of the parameters that are part of the partition key to determine
 * the routing.
 * @property {Buffer|Array} [routingKey] Partition key(s) to determine which coordinator should be used for the query.
 * @property {Array} [routingNames] Array of the parameters names that are part of the partition key to determine the
 * routing. Only valid for non-prepared requests, it's recommended that you use the prepare flag instead.
 * @property {Number} [serialConsistency] Serial consistency is the consistency level for the serial phase of
 * conditional updates.
 * This option will be ignored for anything else that a conditional update/insert.
 * @property {Number|Long} [timestamp] The default timestamp for the query in microseconds from the unix epoch
 * (00:00:00, January 1st, 1970).
 * <p>If provided, this will replace the server side assigned timestamp as default timestamp.</p>
 * <p>Use [generateTimestamp()]{@link module:types~generateTimestamp} utility method to generate a valid timestamp
 * based on a Date and microseconds parts.</p>
 * @property {Boolean} [traceQuery] Enable query tracing for the execution. Use query tracing to diagnose performance
 * problems related to query executions. Default: false.
 * <p>To retrieve trace, you can call [Metadata.getTrace()]{@link module:metadata~Metadata#getTrace} method.</p>
 */

/**
 * Creates a new instance of {@link Client}.
 * @classdesc
 * A Client holds connections to a Cassandra cluster, allowing it to be queried.
 * Each Client instance maintains multiple connections to the cluster nodes,
 * provides [policies]{@link module:policies} to choose which node to use for each query,
 * and handles [retries]{@link module:policies/retry} for failed query (when it makes sense), etc...
 * <p>
 * Client instances are designed to be long-lived and usually a single instance is enough
 * per application. As a given Client can only be "logged" into one keyspace at
 * a time (where the "logged" keyspace is the one used by query if the query doesn't
 * explicitly use a fully qualified table name), it can make sense to create one
 * client per keyspace used. This is however not necessary to query multiple keyspaces
 * since it is always possible to use a single session with fully qualified table name
 * in queries.
 * </p>
 * @extends EventEmitter
 * @param {ClientOptions} options The options for this instance.
 * @example <caption>Creating a new client instance</caption>
 * const client = new Client({ contactPoints: ['192.168.1.100'] });
 * client.connect(function (err) {
 *   if (err) return console.error(err);
 *   console.log('Connected to cluster with %d host(s): %j', client.hosts.length, client.hosts.keys());
 * });
 * @example <caption>Executing a query</caption>
 * // calling #execute() can be made without previously calling #connect(), as internally
 * // it will ensure it's connected before attempting to execute the query
 * client.execute('SELECT key FROM system.local', function (err, result) {
 *   if (err) return console.error(err);
 *   const row = result.first();
 *   console.log(row['key']);
 * });
 * @example <caption>Executing a query with promise-based API</caption>
 * const result = await client.execute('SELECT key FROM system.local');
 * const row = result.first();
 * console.log(row['key']);
 * @constructor
 */
function Client(options) {
  events.EventEmitter.call(this);
  this.options = clientOptions.extend({ logEmitter: this.emit.bind(this) }, options);
  Object.defineProperty(this, 'profileManager', { value: new ProfileManager(this.options) });
  Object.defineProperty(this, 'controlConnection', {
    value: new ControlConnection(this.options, this.profileManager), writable: true }
  );
  //Unlimited amount of listeners for internal event queues by default
  this.setMaxListeners(0);
  this.connected = false;
  this.isShuttingDown = false;
  /**
   * Gets the name of the active keyspace.
   * @type {String}
   */
  this.keyspace = options.keyspace;
  /**
   * Gets the schema and cluster metadata information.
   * @type {Metadata}
   */
  this.metadata = this.controlConnection.metadata;
  /**
   * Gets an associative array of cluster hosts.
   * @type {HostMap}
   */
  this.hosts = this.controlConnection.hosts;

  /**
   * The [ClientMetrics]{@link module:metrics~ClientMetrics} instance used to expose measurements of its internal
   * behavior and of the server as seen from the driver side.
   * <p>By default, a [DefaultMetrics]{@link module:metrics~DefaultMetrics} instance is used.</p>
   * @type {ClientMetrics}
   */
  this.metrics = this.options.metrics;
}

util.inherits(Client, events.EventEmitter);

/**
 * Emitted when a new host is added to the cluster.
 * <ul>
 *   <li>{@link Host} The host being added.</li>
 * </ul>
 * @event Client#hostAdd
 */
/**
 * Emitted when a host is removed from the cluster
 * <ul>
 *   <li>{@link Host} The host being removed.</li>
 * </ul>
 * @event Client#hostRemove
 */
/**
 * Emitted when a host in the cluster changed status from down to up.
 * <ul>
 *   <li>{@link Host host} The host that changed the status.</li>
 * </ul>
 * @event Client#hostUp
 */
/**
 * Emitted when a host in the cluster changed status from up to down.
 * <ul>
 *   <li>{@link Host host} The host that changed the status.</li>
 * </ul>
 * @event Client#hostDown
 */

/**
 * Tries to connect to one of the [contactPoints]{@link ClientOptions} and discovers the rest the nodes of the cluster.
 * <p>
 *   If a <code>callback</code> is provided, it will invoke the callback when the client is connected. Otherwise,
 *   it will return a <code>Promise</code>.
 * </p>
 * <p>
 *   If the {@link Client} is already connected, it invokes callback immediately (when provided) or the promise is
 *   fulfilled .
 * </p>
 * @example <caption>Callback-based execution</caption>
 * client.connect(function (err) {
 *   if (err) return console.error(err);
 *   console.log('Connected to cluster with %d host(s): %j', client.hosts.length, client.hosts.keys());
 * });
 * @example <caption>Promise-based execution</caption>
 * await client.connect();
 * @param {function} [callback] The callback is invoked when the pool is connected it failed to connect.
 */
Client.prototype.connect = function (callback) {
  return utils.promiseWrapper.call(this, this.options, callback, this._connectCb);
};

/**
 * @param {Function} callback
 * @private
 */
Client.prototype._connectCb = function (callback) {
  if (this.connected) {
    return callback();
  }
  if (this.isShuttingDown) {
    //it is being shutdown, don't allow further calls to connect()
    return callback(new errors.NoHostAvailableError(null, 'Connecting after shutdown is not supported'));
  }
  this.once('connected', callback);
  if (this.connecting) {
    //the listener to connect was added, move on
    return;
  }
  this.connecting = true;
  const self = this;
  this.log('info', util.format("Connecting to cluster using '%s' version %s", description, version));
  utils.series([
    function initControlConnection(next) {
      self.controlConnection.init(next);
    },
    function initLoadBalancingPolicy(next) {
      self.hosts = self.controlConnection.hosts;
      self.profileManager.init(self, self.hosts, next);
    },
    function setKeyspace(next) {
      if (!self.keyspace) {
        return next();
      }
      RequestHandler.setKeyspace(self, next);
    },
    function setPoolOptionsAndWarmup(next) {
      clientOptions.setProtocolDependentDefaults(self.options, self.controlConnection.protocolVersion);

      if (!self.options.pooling.warmup) {
        return next();
      }
      self._warmup(next);
    }
  ], function connectFinished(err) {
    if (err) {
      // We should close the pools (if any) and reset the state to allow successive calls to connect()
      return self.controlConnection.reset(function () {
        self.connected = false;
        self.connecting = false;
        self.emit('connected', err);
      });
    }
    self._setHostListeners();
    // Set the distance of the control connection host relatively to this instance
    self.profileManager.getDistance(self.controlConnection.host);
    self.connected = true;
    self.connecting = false;
    self.emit('connected');
  });
};

/**
 * Executes a query on an available connection.
 * <p>
 *   If a <code>callback</code> is provided, it will invoke the callback when the execution completes. Otherwise,
 *   it will return a <code>Promise</code>.
 * </p>
 * <p>The query can be prepared (recommended) or not depending on {@link QueryOptions}.prepare flag.</p>
 * <p>
 *   Some executions failures can be handled transparently by the driver, according to the
 *   [RetryPolicy]{@link module:policies/retry~RetryPolicy} defined at {@link ClientOptions} or {@link QueryOptions}
 *   level.
 * </p>
 * @param {String} query The query to execute.
 * @param {Array|Object} [params] Array of parameter values or an associative array (object) containing parameter names
 * as keys and its value.
 * @param {QueryOptions} [options] The query options for the execution.
 * @param {ResultCallback} [callback] Executes callback(err, result) when execution completed. When not defined, the
 * method will return a promise.
 * @example <caption>Callback-based API</caption>
 * const query = 'SELECT name, email FROM users WHERE id = ?';
 * client.execute(query, [ id ], { prepare: true }, function (err, result) {
 *   assert.ifError(err);
 *   const row = result.first();
 *   console.log('%s: %s', row.name, row.email);
 * });
 * @example <caption>Promise-based API, using async/await</caption>
 * const query = 'SELECT name, email FROM users WHERE id = ?';
 * const result = await client.execute(query, [ id ], { prepare: true });
 * const row = result.first();
 * console.log('%s: %s', row.name, row.email);
 * @see {@link ExecutionProfile} to reuse a set of options across different query executions.
 */
Client.prototype.execute = function (query, params, options, callback) {
  // set default argument values for optional parameters
  callback = callback || (options ? options : params);
  if (typeof callback === 'function') {
    params = typeof params !== 'function' ? params : null;
  }
  return utils.promiseWrapper.call(this, this.options, callback, function handler(cb) {
    let execOptions;
    try {
      execOptions = DefaultExecutionOptions.create(options, this);
    }
    catch (e) {
      return cb(e);
    }

    this._innerExecute(query, params, execOptions, cb);
  });
};

/**
 * Executes the query and calls rowCallback for each row as soon as they are received. Calls final callback after all
 * rows have been sent, or when there is an error.
 * <p>
 *   The query can be prepared (recommended) or not depending on {@link QueryOptions}.prepare flag. Retries on multiple
 *   hosts if needed.
 * </p>
 * @param {String} query The query to execute
 * @param {Array|Object} [params] Array of parameter values or an associative array (object) containing parameter names
 * as keys and its value.
 * @param {QueryOptions} [options]
 * @param {function} rowCallback Executes <code>rowCallback(n, row)</code> per each row received, where n is the row
 * index and row is the current Row.
 * @param {function} [callback] Executes <code>callback(err, result)</code> after all rows have been received.
 * <p>
 *   When dealing with paged results, [ResultSet#nextPage()]{@link module:types~ResultSet#nextPage} method can be used
 *   to retrieve the following page. In that case, <code>rowCallback()</code> will be again called for each row and
 *   the final callback will be invoked when all rows in the following page has been retrieved.
 * </p>
 * @example <caption>Using per-row callback and arrow functions</caption>
 * client.eachRow(query, params, { prepare: true }, (n, row) => console.log(n, row), err => console.error(err));
 * @example <caption>Overloads</caption>
 * client.eachRow(query, rowCallback);
 * client.eachRow(query, params, rowCallback);
 * client.eachRow(query, params, options, rowCallback);
 * client.eachRow(query, params, rowCallback, callback);
 * client.eachRow(query, params, options, rowCallback, callback);
 */
Client.prototype.eachRow = function (query, params, options, rowCallback, callback) {
  if (!callback && rowCallback && typeof options === 'function') {
    callback = utils.validateFn(rowCallback, 'rowCallback');
    rowCallback = options;
  } else {
    callback = callback || utils.noop;
    rowCallback = utils.validateFn(rowCallback || options || params, 'rowCallback');
  }

  params = typeof params !== 'function' ? params : null;
<<<<<<< HEAD
  options = clientOptions.createQueryOptions(this, options, rowCallback);
  this._innerEachRow(query, params, options, callback);
};

/**
 * Starts the executing flow using all the mandatory arguments
 * @param {String} query
 * @param {Array|Object} params
 * @param {QueryOptions} options
 * @param {Function} callback
 * @private
 */
Client.prototype._innerEachRow = function (query, params, options, callback) {
=======

  let execOptions;
  try {
    execOptions = DefaultExecutionOptions.create(options, this, rowCallback);
  }
  catch (e) {
    return callback(e);
  }

>>>>>>> 3099ba4a
  const self = this;
  let rowLength = 0;

  function nextPage() {
    self._innerExecute(query, params, execOptions, pageCallback);
  }

  function pageCallback (err, result) {
    if (err) {
      return callback(err);
    }
    // Next requests in case paging (auto or explicit) is used
    rowLength += result.rowLength;

    if (result.rawPageState !== undefined) {
      // Use new page state as next request page state
      execOptions.setPageState(result.rawPageState);
      if (execOptions.isAutoPage()) {
        // Issue next request for the next page
        return nextPage();
      }
      // Allows for explicit (manual) paging, in case the caller needs it
      result.nextPage = nextPage;
    }

    // Finished auto-paging
    result.rowLength = rowLength;
    callback(null, result);
  }

  this._innerExecute(query, params, execOptions, pageCallback);
};

/**
 * Executes the query and pushes the rows to the result stream
 *  as soon as they received.
 * Calls callback after all rows have been sent, or when there is an error.
 * <p>
 * The stream is a [Readable Streams2]{@link http://nodejs.org/api/stream.html#stream_class_stream_readable} object
 *  that contains the raw bytes of the field value.
 *  It can be piped downstream and provides automatic pause/resume logic (it buffers when not read).
 * </p>
 * <p>
 *   The query can be prepared (recommended) or not depending on {@link QueryOptions}.prepare flag. Retries on multiple
 *   hosts if needed.
 * </p>
 * @param {String} query The query to prepare and execute
 * @param {Array|Object} [params] Array of parameter values or an associative array (object) containing parameter names
 * as keys and its value
 * @param {QueryOptions} [options]
 * @param {function} [callback], executes callback(err) after all rows have been received or if there is an error
 * @returns {types.ResultStream}
 */
Client.prototype.stream = function (query, params, options, callback) {
  callback = callback || utils.noop;
  // NOTE: the nodejs stream maintains yet another internal buffer 
  // we rely on the default stream implementation to keep memory 
  // usage reasonable.
  const resultStream = new types.ResultStream({ objectMode: true });
  function rowCallback(n, row) {
    resultStream.add(row);
  }
  options = clientOptions.createQueryOptions(this, options, rowCallback, false, true);
  resultStream.setHandlers(options);
  function onFinish(err, result) {
    if (err) {
      resultStream.emit('error', err);
    }
    if (result && result.nextPage ) {
      // allows for throttling as per the
      // default nodejs stream implementation
      resultStream._valve(function pageValve() {
        try {
          result.nextPage();
        }
        catch( ex ) {
          resultStream.emit('error', ex );
        }
      });
      return;
    }
    // Explicitly dropping the valve (closure)
    resultStream._valve(null);
    resultStream.add(null);
    if (options.continuousPaging) {
      // Clear the cancel property
      resultStream.cancel = utils.callbackNoop;
    }
    callback(err);
  }

  const ensureAsync = utils.ensureAsync();
  if (options.continuousPaging) {
    // by pass traditional paging logic.
    this._innerExecute(query, params, options, ensureAsync.wrap(onFinish));
  }
  else {
    this._innerEachRow(query, params, options, ensureAsync.wrap(onFinish));
  }
  ensureAsync.setExecuted();
  return resultStream;
};

/**
 * Executes batch of queries on an available connection to a host.
 * <p>
 *   If a <code>callback</code> is provided, it will invoke the callback when the execution completes. Otherwise,
 *   it will return a <code>Promise</code>.
 * </p>
 * @param {Array.<string>|Array.<{query, params}>} queries The queries to execute as an Array of strings or as an array
 * of object containing the query and params
 * @param {QueryOptions} [options]
 * @param {ResultCallback} [callback] Executes callback(err, result) when the batch was executed
 */
Client.prototype.batch = function (queries, options, callback) {
  callback = callback || options;
  return utils.promiseWrapper.call(this, this.options, callback, function handler(cb) {
    this._batchCb(queries, options, cb);
  });
};

/**
 * @param {Array.<string>|Array.<{query, params}>}queries
 * @param {QueryOptions} options
 * @param {ResultCallback} callback
 * @private
 */
Client.prototype._batchCb = function (queries, options, callback) {
  if (!Array.isArray(queries)) {
    // We should throw (not callback) for an unexpected type
    throw new errors.ArgumentError('Queries should be an Array');
  }
  if (queries.length === 0) {
    return callback(new errors.ArgumentError('Queries array can not be empty'));
  }

  let execOptions;
  try {
    execOptions = DefaultExecutionOptions.create(options, this);
  } catch (e) {
    return callback(e);
  }

  let queryItems;
  let request;

  utils.series([
    next => this.connect(next),
    next => {
<<<<<<< HEAD
      if (options.prepare) {
        // use keyspace from query options if protocol supports per-query keyspace, otherwise use connection keyspace.
        const version = this.controlConnection.protocolVersion;
        const queryKeyspace = types.protocolVersion.supportsKeyspaceInRequest(version) && options.keyspace || this.keyspace;
        return PrepareHandler.getPreparedMultiple(
          this, options.executionProfile.loadBalancing, queries, queryKeyspace, function(err, result) {
=======
      if (execOptions.isPrepared()) {
        return PrepareHandler.getPreparedMultiple(
          this, execOptions.getLoadBalancingPolicy(), queries, this.keyspace, function(err, result) {
>>>>>>> 3099ba4a
            queryItems = result;
            next(err);
          });
      }
      queryItems = new Array(queries.length);
      for (let i = 0; i < queries.length; i++) {
        const item = queries[i];
        if (!item) {
          return next(new errors.ArgumentError(util.format('Invalid query at index %d', i)));
        }
        const query = typeof item === 'string' ? item : item.query;
        if (!query) {
          return next(errors.ArgumentError(util.format('Invalid query at index %d', i)));
        }
        queryItems[i] = { query: query, params: item.params };
      }
      next();
    },
    next => this._createBatchRequest(queryItems, execOptions, (err, r) => {
      request = r;
      next(err);
    }),
    next => RequestHandler.send(request, execOptions, this, next)
  ], callback);
};

/**
 * Gets the host list representing the replicas that contain such partition.
 * @param {String} keyspace
 * @param {Buffer} token
 * @returns {Array}
 */
Client.prototype.getReplicas = function (keyspace, token) {
  return this.metadata.getReplicas(keyspace, token);
};

/**
 * Gets a snapshot containing information on the connections pools held by this Client at the current time.
 * <p>
 *   The information provided in the returned object only represents the state at the moment this method was called and
 *   it's not maintained in sync with the driver metadata.
 * </p>
 * @return module:metadata~ClientState
 */
Client.prototype.getState = function () {
  return ClientState.from(this);
};

Client.prototype.log = utils.log;

/**
 * Closes all connections to all hosts.
 * <p>
 *   If a <code>callback</code> is provided, it will invoke the callback when the client is disconnected. Otherwise,
 *   it will return a <code>Promise</code>.
 * </p>
 * @param {Function} [callback] Optional callback to be invoked when finished closing all connections.
 */
Client.prototype.shutdown = function (callback) {
  return utils.promiseWrapper.call(this, this.options, callback, this._shutdownCb);
};

/**
 * @param {Function} callback
 * @private
 */
Client.prototype._shutdownCb = function (callback) {
  const self = this;
  function doShutdown() {
    self.connected = false;
    self.isShuttingDown = true;
    const hosts = self.hosts.values();
    // Shutdown the ControlConnection before shutting down the pools
    self.controlConnection.shutdown();
    self.options.policies.speculativeExecution.shutdown();
    if (self.options.requestTracker) {
      self.options.requestTracker.shutdown();
    }
    // go through all the host and shut down their pools
    utils.each(hosts, (h, next) => h.shutdown(false, next), callback);
  }
  this.log('info', 'Shutting down');
  callback = callback || utils.noop;
  if (!this.hosts || !this.connected) {
    // not initialized
    this.connected = false;
    return callback();
  }
  if (this.connecting) {
    this.log('warning', 'Shutting down while connecting');
    // wait until finish connecting for easier troubleshooting
    return this.once('connected', doShutdown);
  }
  doShutdown();
};

/**
 * Waits until that the schema version in all nodes is the same or the waiting time passed.
 * @param {Connection} connection
 * @param {Function} callback
 * @ignore
 */
Client.prototype._waitForSchemaAgreement = function (connection, callback) {
  if (this.hosts.length === 1) {
    return setImmediate(() => callback(null, true));
  }

  const start = process.hrtime();
  const maxWaitSeconds = this.options.protocolOptions.maxSchemaAgreementWaitSeconds;

  this.log('info', 'Waiting for schema agreement');

  let versionsMatch;

  utils.whilst(
    () => !versionsMatch && process.hrtime(start)[0] < maxWaitSeconds,
    next => {
      this.metadata.compareSchemaVersions(connection, (err, agreement) => {
        if (err) {
          return next(err);
        }

        versionsMatch = agreement;

        if (versionsMatch) {
          this.log('info', 'Schema versions match');
          return next();
        }

        // Let some time pass before the next check
        setTimeout(next, 500);
      });
    },
    (err) => callback(err, versionsMatch));
};

/**
 * Waits for schema agreements and schedules schema metadata refresh.
 * @param {Connection} connection
 * @param event
 * @param {Function} callback
 * @ignore
 * @internal
 */
Client.prototype.handleSchemaAgreementAndRefresh = function (connection, event, callback) {
  this._waitForSchemaAgreement(connection, (err, agreement) => {
    if (err) {
      //we issue a warning but we continue with the normal flow
      this.log('warning', 'There was an error while waiting for the schema agreement between nodes', err);
    }
    if (!this.options.isMetadataSyncEnabled) {
      return callback(agreement);
    }

    // schedule metadata refresh immediately and the callback will be invoked once it was refreshed
    this.controlConnection.handleSchemaChange(event, true, (err) => {
      if (err) {
        this.log('warning', 'There was an error while handling schema change', err);
      }
      callback(agreement);
    });
  });
};

/**
 * Connects and handles the execution of prepared and simple statements. All parameters are mandatory.
 * @param {string} query
 * @param {Array} params
 * @param {ExecutionOptions} execOptions
 * @param {Function} callback
 * @private
 */
Client.prototype._innerExecute = function (query, params, execOptions, callback) {
  const version = this.controlConnection.protocolVersion;

  if (!execOptions.isPrepared() && params && !util.isArray(params) && !types.protocolVersion.supportsNamedParameters(version)) {
    // Only Cassandra 2.1 and above supports named parameters
    return callback(
      new errors.ArgumentError('Named parameters for simple statements are not supported, use prepare flag'));
  }

  let request;
  utils.series([
    next => this.connect(next),
    next => {
      if (!execOptions.isPrepared()) {
        return this._createQueryRequest(query, execOptions, params, (err, r) => {
          request = r;
          next(err);
        });
      }

<<<<<<< HEAD
      const lbp = options.executionProfile.loadBalancing;
      // use keyspace from query options if protocol supports per-query keyspace, otherwise use connection keyspace.
      const queryKeyspace = types.protocolVersion.supportsKeyspaceInRequest(version) && options.keyspace || this.keyspace;
      PrepareHandler.getPrepared(this, lbp, query, queryKeyspace, (err, queryId, meta) => {
=======
      const lbp = execOptions.getLoadBalancingPolicy();
      PrepareHandler.getPrepared(this, lbp, query, this.keyspace, (err, queryId, meta) => {
>>>>>>> 3099ba4a
        if (err) {
          return next(err);
        }
        this._createExecuteRequest(query, queryId, execOptions, params, meta, (err, r) => {
          request = r;
          next(err);
        });
      });
    },
    next => RequestHandler.send(request, execOptions, this, next)
  ], callback);
};

/**
 * Sets the listeners for the nodes.
 * @private
 */
Client.prototype._setHostListeners = function () {
  function getHostUpListener(emitter, h) {
    return () => emitter.emit('hostUp', h);
  }
  function getHostDownListener(emitter, h) {
    return () => emitter.emit('hostDown', h);
  }
  const self = this;
  //Add status listeners when new nodes are added and emit hostAdd
  this.hosts.on('add', function hostAddedListener(h) {
    h.on('up', getHostUpListener(self, h));
    h.on('down', getHostDownListener(self, h));
    self.emit('hostAdd', h);
  });
  //Remove all listeners and emit hostRemove
  this.hosts.on('remove', function hostRemovedListener(h) {
    h.removeAllListeners();
    self.emit('hostRemove', h);
  });
  //Add status listeners for existing hosts
  this.hosts.forEach(function (h) {
    h.on('up', getHostUpListener(self, h));
    h.on('down', getHostDownListener(self, h));
  });
};

Client.prototype._warmup = function (callback) {
  const self = this;
  const hosts = this.hosts.values();
  utils.timesLimit(hosts.length, warmupLimit, function warmupEachCallback(i, next) {
    const h = hosts[i];
    const distance = self.profileManager.getDistance(h);
    if (distance !== types.distance.local) {
      //do not warmup pool for remote or ignored hosts
      return next();
    }
    h.warmupPool(function (err) {
      if (err) {
        //An error while trying to create a connection
        //To 1 host is not an issue, warn the user and move on
        self.log('warning', util.format('Connection pool to host %s could not be created: %s', h.address, err));
      }
      next();
    });
  }, callback);
};

/**
 * @returns {Encoder}
 * @private
 */
Client.prototype._getEncoder = function () {
  const encoder = this.controlConnection.getEncoder();
  if (!encoder) {
    throw new errors.DriverInternalError('Encoder is not defined');
  }
  return encoder;
};

/**
 * Returns a BatchRequest instance and fills the routing key information in the provided options.
 * @private
 */
Client.prototype._createBatchRequest = function (queryItems, info, callback) {
  const firstQuery = queryItems[0];
  if (!firstQuery.meta) {
    return callback(null, new requests.BatchRequest(queryItems, info));
  }

  this._setRoutingInfo(info, firstQuery.params, firstQuery.meta, function (err) {
    if (err) {
      return callback(err);
    }
    callback(null, new requests.BatchRequest(queryItems, info));
  });
};

/**
 * Returns an ExecuteRequest instance and fills the routing key information in the provided options.
 * @private
 */
Client.prototype._createExecuteRequest = function(query, queryId, info, params, meta, callback) {
  try {
    params = utils.adaptNamedParamsPrepared(params, meta.columns);
  }
  catch (err) {
    return callback(err);
  }

  this._setRoutingInfo(info, params, meta, err => {
    if (err) {
      return callback(err);
    }
    callback(null, new requests.ExecuteRequest(query, queryId, params, info, meta));
  });
};

/**
 * Returns a QueryRequest instance and fills the routing key information in the provided options.
 * @private
 */
Client.prototype._createQueryRequest = function (query, execOptions, params, callback) {
  this.metadata.adaptUserHints(this.keyspace, execOptions.getHints(), (err) => {
    if (err) {
      return callback(err);
    }

    let paramsInfo;
    try {
      paramsInfo = utils.adaptNamedParamsWithHints(params, execOptions);
      this._getEncoder().setRoutingKeyFromUser(paramsInfo.params, execOptions, paramsInfo.keyIndexes);
    } catch (err) {
      return callback(err);
    }

    callback(null, new requests.QueryRequest(query, paramsInfo.params, execOptions, paramsInfo.namedParameters));
  });
};

/**
 * Sets the routing key based on the parameter values or the provided routing key components.
 * @param {ExecutionOptions} execOptions
 * @param {Array} params
 * @param meta
 * @param {Function} callback
 * @private
 */
Client.prototype._setRoutingInfo = function (execOptions, params, meta, callback) {
  const self = this;

  /** Wrapper function as encoding a routing key could throw a TypeError */
  function encodeRoutingKey(fromUser) {
    const encoder = self._getEncoder();
    try {
      if (fromUser) {
        encoder.setRoutingKeyFromUser(params, execOptions);
      } else {
        encoder.setRoutingKeyFromMeta(meta, params, execOptions);
      }
    }
    catch (err) {
      return callback(err);
    }
    callback();
  }

  if (!execOptions.getKeyspace() && meta.keyspace) {
    execOptions.setKeyspace(meta.keyspace);
  }
  if (execOptions.getRoutingKey()) {
    // Routing information provided by the user
    return encodeRoutingKey(true);
  }
  if (Array.isArray(meta.partitionKeys)) {
    // The partition keys are provided as part of the metadata for modern protocol versions
    execOptions.setRoutingIndexes(meta.partitionKeys);
    return encodeRoutingKey();
  }

  // Older versions of the protocol (v3 and below) don't provide routing information
  this.metadata.getTable(meta.keyspace, meta.table, (err, tableInfo) => {
    if (err) {
      this.log('warning', util.format('Table %s.%s metadata could not be retrieved', meta.keyspace, meta.table));
      return callback();
    }
    if (!tableInfo) {
      // The schema data is not there, maybe it is being recreated, avoid setting the routing information
      return callback();
    }
    execOptions.setRoutingIndexes(tableInfo.partitionKeys.map(c => meta.columnsByName[c.name]));
    // Skip parsing metadata next time
    meta.partitionKeys = execOptions.getRoutingIndexes();
    encodeRoutingKey();
  });
};

/**
 * Callback used by execution methods.
 * @callback ResultCallback
 * @param {Error} err Error occurred in the execution of the query.
 * @param {ResultSet} [result] Result of the execution of the query.
 */

module.exports = Client;<|MERGE_RESOLUTION|>--- conflicted
+++ resolved
@@ -577,21 +577,6 @@
   }
 
   params = typeof params !== 'function' ? params : null;
-<<<<<<< HEAD
-  options = clientOptions.createQueryOptions(this, options, rowCallback);
-  this._innerEachRow(query, params, options, callback);
-};
-
-/**
- * Starts the executing flow using all the mandatory arguments
- * @param {String} query
- * @param {Array|Object} params
- * @param {QueryOptions} options
- * @param {Function} callback
- * @private
- */
-Client.prototype._innerEachRow = function (query, params, options, callback) {
-=======
 
   let execOptions;
   try {
@@ -601,7 +586,6 @@
     return callback(e);
   }
 
->>>>>>> 3099ba4a
   const self = this;
   let rowLength = 0;
 
@@ -751,18 +735,12 @@
   utils.series([
     next => this.connect(next),
     next => {
-<<<<<<< HEAD
-      if (options.prepare) {
+      if (execOptions.isPrepared()) {
         // use keyspace from query options if protocol supports per-query keyspace, otherwise use connection keyspace.
         const version = this.controlConnection.protocolVersion;
         const queryKeyspace = types.protocolVersion.supportsKeyspaceInRequest(version) && options.keyspace || this.keyspace;
         return PrepareHandler.getPreparedMultiple(
-          this, options.executionProfile.loadBalancing, queries, queryKeyspace, function(err, result) {
-=======
-      if (execOptions.isPrepared()) {
-        return PrepareHandler.getPreparedMultiple(
-          this, execOptions.getLoadBalancingPolicy(), queries, this.keyspace, function(err, result) {
->>>>>>> 3099ba4a
+          this, execOptions.getLoadBalancingPolicy(), queries, queryKeyspace, function(err, result) {
             queryItems = result;
             next(err);
           });
@@ -955,15 +933,13 @@
         });
       }
 
-<<<<<<< HEAD
-      const lbp = options.executionProfile.loadBalancing;
-      // use keyspace from query options if protocol supports per-query keyspace, otherwise use connection keyspace.
-      const queryKeyspace = types.protocolVersion.supportsKeyspaceInRequest(version) && options.keyspace || this.keyspace;
+      const lbp = execOptions.getLoadBalancingPolicy();
+
+      // Use keyspace from query options if protocol supports per-query keyspace, otherwise use connection keyspace.
+      const queryKeyspace = types.protocolVersion.supportsKeyspaceInRequest(version) &&
+        execOptions.getKeyspace() || this.keyspace;
+
       PrepareHandler.getPrepared(this, lbp, query, queryKeyspace, (err, queryId, meta) => {
-=======
-      const lbp = execOptions.getLoadBalancingPolicy();
-      PrepareHandler.getPrepared(this, lbp, query, this.keyspace, (err, queryId, meta) => {
->>>>>>> 3099ba4a
         if (err) {
           return next(err);
         }
