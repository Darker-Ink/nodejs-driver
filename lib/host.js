/**
 * Copyright (C) 2016-2017 DataStax, Inc.
 *
 * Please see the license for details:
 * http://www.datastax.com/terms/datastax-dse-driver-license-terms
 */
'use strict';
const util = require('util');
const events = require('events');

const utils = require('./utils');
const types = require('./types');
const HostConnectionPool = require('./host-connection-pool');
const PrepareHandler = require('./prepare-handler');

const healthResponseCountInterval = 200;

/**
 * Creates a new Host instance.
 * @classdesc
 * Represents a Cassandra node.
 * @extends EventEmitter
 * @constructor
 */
function Host(address, protocolVersion, options, metadata) {
  events.EventEmitter.call(this);
  /**
   * Gets ip address and port number of the node separated by `:`.
   * @type {String}
   */
  this.address = address;
  this.setDownAt = 0;

  /**
   * Gets the timestamp of the moment when the Host was marked as UP.
   * @type {Number|null}
   * @ignore
   * @internal
   */
  this.isUpSince = null;

  Object.defineProperty(this, 'options', { value: options, enumerable: false, writable: false});

  /**
   * The host pool.
   * @internal
   * @ignore
   * @type {HostConnectionPool}
   */
  Object.defineProperty(this, 'pool', { value: new HostConnectionPool(this, protocolVersion), enumerable: false});

  const self = this;
  this.pool.on('open', this._onNewConnectionOpen.bind(this));
  this.pool.on('remove', function onConnectionRemovedFromPool() {
    self._checkPoolState();
  });
  /**
   * Gets string containing the Cassandra version.
   * @type {String}
   */
  this.cassandraVersion = null;
  /**
   * Gets data center name of the node.
   * @type {String}
   */
  this.datacenter = null;
  /**
   * Gets rack name of the node.
   * @type {String}
   */
  this.rack = null;
  /**
   * Gets the tokens assigned to the node.
   * @type {Array}
   */
  this.tokens = null;

  /**
   * Gets string containing the DSE version or null if not set.
   * @type {String}
   */
  this.dseVersion = null;

  /**
   * Gets the DSE Workloads the host is running.
   * <p>
   *   This is based on the "workload" or "workloads" columns in {@code system.local} and {@code system.peers}.
   * <p/>
   * <p>
   *   Workload labels may vary depending on the DSE version in use;e.g. DSE 5.1 may report two distinct workloads:
   *   <code>Search</code> and <code>Analytics</code>, while DSE 5.0 would report a single
   *   <code>SearchAnalytics</code> workload instead. The driver simply returns the workload labels as reported by
   *   DSE, without any form of pre-processing.
   * <p/>
   * <p>When the information is unavailable, this property returns an empty array.</p>
   * @type {Array<string>}
   */
  this.workloads = utils.emptyArray;

  // the distance as last set using the load balancing policy
  this._distance = types.distance.ignored;
  this._healthResponseCounter = 0;

  // Make some of the private instance variables not enumerable to prevent from showing when inspecting
  Object.defineProperty(this, '_metadata', { value: metadata, enumerable: false });
  Object.defineProperty(this, '_healthResponseCountTimer', { value: null, enumerable: false, writable: true });

  this.reconnectionSchedule = this.options.policies.reconnection.newSchedule();
  this.reconnectionDelay = 0;
}

util.inherits(Host, events.EventEmitter);

/**
 * Marks this host as not available for query coordination, when the host was previously marked as UP, otherwise its
 * a no-op.
 * @internal
 * @ignore
 */
Host.prototype.setDown = function() {
  // Multiple events signaling that a host is failing could cause multiple calls to this method
  if (this.setDownAt !== 0) {
    // the host is already marked as Down
    return;
  }

  if (this.pool.isClosing()) {
    // the pool is being closed/shutdown, don't mind
    return;
  }

  this.setDownAt = Date.now();

  if (this.pool.coreConnectionsLength > 0) {
    // According to the distance, there should be connections open to it => issue a warning
    this.log('warning', `Host ${this.address} considered as DOWN. Reconnection delay ${this.reconnectionDelay}ms.`);
  } else {
    this.log('info', `Host ${this.address} considered as DOWN.`);
  }

  this.emit('down');
  this._checkPoolState();
};

/**
 * Marks this host as available for querying.
 * @param {Boolean} [clearReconnection]
 * @internal
 * @ignore
 */
Host.prototype.setUp = function (clearReconnection) {
  if (!this.setDownAt) {
    //The host is already marked as UP
    return;
  }
  this.log('info', util.format('Setting host %s as UP', this.address));
  this.setDownAt = 0;
  this.isUpSince = Date.now();
  //if it was unhealthy and now it is not, lets reset the reconnection schedule.
  this.reconnectionSchedule = this.options.policies.reconnection.newSchedule();
  if (clearReconnection) {
    this.pool.clearNewConnectionAttempt();
  }
  this.emit('up');
};

/**
 * Resets the reconnectionSchedule and tries to issue a reconnection immediately.
 * @internal
 * @ignore
 */
Host.prototype.checkIsUp = function () {
  if (this.isUp()) {
    return;
  }
  this.reconnectionSchedule = this.options.policies.reconnection.newSchedule();
  this.reconnectionDelay = 0;
  this.pool.attemptNewConnectionImmediate();
};

/**
 * @param {Boolean} waitForPending When true, it waits for in-flight operations to be finish before closing the
 * connections.
 * @param {Function} [callback]
 * @internal
 * @ignore
 */
Host.prototype.shutdown = function (waitForPending, callback) {
  callback = callback || utils.noop;

  if (this._healthResponseCountTimer) {
    clearInterval(this._healthResponseCountTimer);
  }

  if (waitForPending) {
    this.pool.drainAndShutdown();
    // Gracefully draining and shutting down the pool is being done in the background, it's not required
    // for the shutting down to be over to callback
    return callback();
  }

  this.pool.shutdown(callback);
};

/**
 * Determines if the node is UP now (seen as UP by the driver).
 * @returns {boolean}
 */
Host.prototype.isUp = function () {
  return !this.setDownAt;
};

/**
 * Determines if the host can be considered as UP
 * @returns {boolean}
 */
Host.prototype.canBeConsideredAsUp = function () {
  const self = this;
  function hasTimePassed() {
    return new Date().getTime() - self.setDownAt >= self.reconnectionDelay;
  }
  return !this.setDownAt || hasTimePassed();
};

/**
 * Sets the distance of the host relative to the client using the load balancing policy.
 * @param {Number} distance
 * @internal
 * @ignore
 */
Host.prototype.setDistance = function (distance) {
  const previousDistance = this._distance;
  this._distance = distance || types.distance.local;
  if (this.options.pooling.coreConnectionsPerHost) {
    this.pool.coreConnectionsLength = this.options.pooling.coreConnectionsPerHost[this._distance] || 0;
  }
  else {
    this.pool.coreConnectionsLength = 1;
  }
  if (this._distance === previousDistance) {
    return this._distance;
  }

  if (this._healthResponseCountTimer) {
    clearInterval(this._healthResponseCountTimer);
  }

  if (this._distance === types.distance.ignored) {
    // this host was local/remote and now must be ignored
    this.emit('ignore');
    this.pool.drainAndShutdown();
  }
  else {
    if (!this.isUp()) {
      this.checkIsUp();
    }

    // Reset the health check timer
    this._healthResponseCountTimer = setInterval(() => {
      this._healthResponseCounter = this.pool.getAndResetResponseCounter();
    }, healthResponseCountInterval);
  }

  return this._distance;
};

/**
 * Changes the protocol version of a given host
 * @param {Number} value
 * @internal
 * @ignore
 */
Host.prototype.setProtocolVersion = function (value) {
  this.pool.protocolVersion = value;
};

/**
 * It gets an open connection to the host.
 * If there isn't an available connections, it will open a new one according to the pooling options.
 * @param {String} keyspace The keyspace that the connection must be using. When the keyspace provided is null, no
 * keyspace check is performed.
 * @param {Connection} previousConnection The previous connection. When provided, the pool should try to provide a
 * different connection.
 * @param {Function} callback
 * @internal
 * @ignore
 */
Host.prototype.borrowConnection = function (keyspace, previousConnection, callback) {
  if (previousConnection) {
    // Obtain one of the existing connections
    return this.pool.borrowConnection(keyspace, previousConnection, callback);
  }

  this.pool.createAndBorrowConnection(keyspace, callback);
};

/**
 * Creates all the connection in the pool.
 * @param {Function} callback
 * @internal
 * @ignore
 */
Host.prototype.warmupPool = function (callback) {
  this.pool.create(true, callback);
};

/**
 * Gets any connection that is already opened or null if not found.
 * @returns {Connection}
 * @internal
 * @ignore
 */
Host.prototype.getActiveConnection = function () {
  if (!this.isUp() || !this.pool.connections.length) {
    return null;
  }
  return this.pool.connections[0];
};

/**
 * Internal method to get the amount of responses dequeued in the last interval (between 200ms and 400ms) on all
 * connections to the host.
 * @returns {Number}
 * @internal
 * @ignore
 */
Host.prototype.getResponseCount = function () {
  // Last interval plus the current count
  return this._healthResponseCounter + this.pool.responseCounter;
};

/**
 * Checks the health of a connection in the pool
 * @param {Connection} connection
 * @internal
 * @ignore
 */
Host.prototype.checkHealth = function (connection) {
  if (connection.timedOutOperations <= this.options.socketOptions.defunctReadTimeoutThreshold) {
    return;
  }
  this.removeFromPool(connection);
};

/**
 * @param {Connection} connection
 * @internal
 * @ignore
 */
Host.prototype.removeFromPool = function (connection) {
  this.pool.remove(connection);
  this._checkPoolState();
};

/**
 * Internal method that gets the amount of in-flight requests on all connections to the host.
 * @internal
 * @ignore
 */
Host.prototype.getInFlight = function () {
<<<<<<< HEAD
  return this.pool.inFlight;
=======
  return this.pool.getInFlight();
>>>>>>> 78b89640
};

/**
 * Validates that the internal state of the connection pool.
 * If the pool size is smaller than expected, schedule a new connection attempt.
 * If the amount of connections is 0 for not ignored hosts, the host must be down.
 * @private
 */
Host.prototype._checkPoolState = function () {
  if (this.pool.isClosing()) {
    return;
  }

  if (this.pool.connections.length < this.pool.coreConnectionsLength) {
    // the pool needs to grow / reconnect
    if (!this.pool.hasScheduledNewConnection()) {
      this.reconnectionDelay = this.reconnectionSchedule.next().value;
      this.pool.scheduleNewConnectionAttempt(this.reconnectionDelay);
    }
  }

  const shouldHaveConnections = this._distance !== types.distance.ignored && this.pool.coreConnectionsLength > 0;

  if (shouldHaveConnections && this.pool.connections.length === 0) {
    // Mark as DOWN, if its UP
    this.setDown();
  }
};

/**
 * Executed after an scheduled new connection attempt finished
 * @private
 */
Host.prototype._onNewConnectionOpen = function (err) {
  if (err) {
    this._checkPoolState();
    return;
  }
  const self = this;
  function setUpAndContinue(err) {
    if (err) {
      self.log('warning', util.format('Failed re-preparing on host %s: %s', self.address, err), err);
    }
    self.setUp();
    self.pool.increaseSize();
  }
  if (this.isUp() || !this.options.rePrepareOnUp) {
    return setUpAndContinue();
  }
  this.log('info', util.format('Re-preparing all queries on host %s before setting it as UP', this.address));
  const allPrepared = this._metadata.getAllPrepared();
  PrepareHandler.prepareAllQueries(this, allPrepared, setUpAndContinue);
};

/**
 * Returns an array containing the Cassandra Version as an Array of Numbers having the major version in the first
 * position.
 * @returns {Array.<Number>}
 */
Host.prototype.getCassandraVersion = function () {
  if (!this.cassandraVersion) {
    return utils.emptyArray;
  }
  return this.cassandraVersion.split('-')[0].split('.').map(x => parseInt(x, 10));
};

Host.prototype.log = utils.log;

/**
 * Represents an associative-array of {@link Host hosts} that can be iterated.
 * It creates an internal copy when adding or removing, making it safe to iterate using the values() method within async operations.
 * @extends events.EventEmitter
 * @constructor
 */
function HostMap() {
  events.EventEmitter.call(this);
  this._items = {};
  this._values = null;
  Object.defineProperty(this, 'length', { get: function () { return this.values().length; }, enumerable: true });
}

util.inherits(HostMap, events.EventEmitter);

/**
 * Emitted when a host is added to the map
 * @event HostMap#add
 */
/**
 * Emitted when a host is removed from the map
 * @event HostMap#remove
 */

/**
 * Executes a provided function once per map element.
 * @param callback
 */
HostMap.prototype.forEach = function (callback) {
  //Use a new reference, allowing the map to be modified.
  const items = this._items;
  for (const key in items) {
    if (!items.hasOwnProperty(key)) {
      continue;
    }
    callback(items[key], key);
  }
};

/**
 * Gets a {@link Host host} by key or undefined if not found.
 * @param {String} key
 * @returns {Host}
 */
HostMap.prototype.get = function (key) {
  return this._items[key];
};

/**
 * Returns an array of host addresses.
 * @returns {Array.<String>}
 */
HostMap.prototype.keys = function () {
  return Object.keys(this._items);
};

/**
 * Removes an item from the map.
 * @param {String} key The key of the host
 * @fires HostMap#remove
 */
HostMap.prototype.remove = function (key) {
  if (!this._items.hasOwnProperty(key)) {
    //it's not part of it, do nothing
    return;
  }
  //clear cache
  this._values = null;
  //copy the values
  const copy = utils.extend({}, this._items);
  const h = copy[key];
  delete copy[key];
  this._items = copy;
  this.emit('remove', h);
};

/**
 * Removes multiple hosts from the map.
 * @param {Array.<String>} keys
 * @fires HostMap#remove
 */
HostMap.prototype.removeMultiple = function (keys) {
  //clear value cache
  this._values = null;
  //copy the values
  const copy = utils.extend({}, this._items);
  const removedHosts = [];
  for (let i = 0; i < keys.length; i++) {
    const h = copy[keys[i]];
    if (!h) {
      continue;
    }
    removedHosts.push(h);
    delete copy[keys[i]];
  }
  this._items = copy;
  removedHosts.forEach(function (h) {
    this.emit('remove', h);
  }, this);
};

/**
 * Adds a new item to the map.
 * @param {String} key The key of the host
 * @param {Host} value The host to be added
 * @fires HostMap#remove
 * @fires HostMap#add
 */
HostMap.prototype.set = function (key, value) {
  //clear values cache
  this._values = null;
  const originalValue = this._items[key];
  if (originalValue) {
    //The internal structure does not change
    this._items[key] = value;
    //emit a remove followed by a add
    this.emit('remove', originalValue);
    this.emit('add', value);
    return;
  }
  //copy the values
  const copy = utils.extend({}, this._items);
  copy[key] = value;
  this._items = copy;
  this.emit('add', value);
  return value;
};

/**
 * Returns a shallow copy of a portion of the items into a new array object.
 * Backward-compatibility.
 * @param {Number} [begin]
 * @param {Number} [end]
 * @returns {Array}
 * @ignore
 */
HostMap.prototype.slice = function (begin, end) {
  if (!begin && !end) {
    //avoid making a copy of the copy
    return this.values();
  }
  begin = begin || 0;
  return this.values().slice(begin, end);
};
//Backward-compatibility
HostMap.prototype.push = HostMap.prototype.set;

/**
 * Returns a shallow copy of the values of the map.
 * @returns {Array.<Host>}
 */
HostMap.prototype.values = function () {
  if (!this._values) {
    //cache the values
    const values = [];
    for (const key in this._items) {
      if (!this._items.hasOwnProperty(key)) {
        continue;
      }
      values.push(this._items[key]);
    }
    this._values = Object.freeze(values);
  }
  return this._values;
};

/**
 * Removes all items from the map.
 * @returns {Array.<Host>} The previous items
 */
HostMap.prototype.clear = function () {
  const previousItems = this.values();
  // Clear cache
  this._values = null;
  // Clear items
  this._items = {};
  for (let i = 0; i < previousItems.length; i++) {
    this.emit('remove', previousItems[i]);
  }
  return previousItems;
};

HostMap.prototype.inspect = function() {
  return this._items;
};

HostMap.prototype.toJSON = function() {
  return this._items;
};

exports.Host = Host;
exports.HostMap = HostMap;<|MERGE_RESOLUTION|>--- conflicted
+++ resolved
@@ -358,11 +358,7 @@
  * @ignore
  */
 Host.prototype.getInFlight = function () {
-<<<<<<< HEAD
-  return this.pool.inFlight;
-=======
   return this.pool.getInFlight();
->>>>>>> 78b89640
 };
 
 /**
