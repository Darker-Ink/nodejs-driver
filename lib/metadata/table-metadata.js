<<<<<<< HEAD
/**
 * Copyright (C) 2016-2017 DataStax, Inc.
 *
 * Please see the license for details:
 * http://www.datastax.com/terms/datastax-dse-driver-license-terms
 */
'use strict';
var util = require('util');
var DataCollection = require('./data-collection');
//noinspection JSValidateJSDoc
=======
"use strict";

const util = require('util');
const DataCollection = require('./data-collection');

>>>>>>> cf4ac7f9
/**
 * Creates a new instance of TableMetadata
 * @classdesc Describes a table
 * @param {String} name Name of the Table
 * @augments {module:metadata~DataCollection}
 * @alias module:metadata~TableMetadata
 * @constructor
 */
function TableMetadata(name) {
  DataCollection.call(this, name);
  /**
   * Applies only to counter tables.
   * When set to true, replicates writes to all affected replicas regardless of the consistency level specified by
   * the client for a write request. For counter tables, this should always be set to true.
   * @type {Boolean}
   */
  this.replicateOnWrite = true;
  /**
   * Returns the memtable flush period (in milliseconds) option for this table.
   * <p>
   * Note: this option is available only on Cassandra 2.x and will return 0 (no periodic
   * flush) when connected to 1.2 nodes.
   * </p>
   * @type {Number}
   */
  this.memtableFlushPeriod = 0;
  /**
   * Returns the index interval option for this table.
   * <p>
   * Note: this option is only available in Cassandra 2.0. It is deprecated in Cassandra 2.1 and above, and will
   * therefore return {@code null} for 2.1 nodes.
   * </p>
   * @type {Number|null}
   */
  this.indexInterval = null;
  /**
   * Determines  whether the table uses the COMPACT STORAGE option.
   * @type {Boolean}
   */
  this.isCompact = false;
  /**
   *
   * @type {Array.<Index>}
   */
  this.indexes = null;

  /**
   * Determines whether the Change Data Capture (CDC) flag is set for the table.
   * @type {Boolean|null}
   */
  this.cdc = null;
}

util.inherits(TableMetadata, DataCollection);

module.exports = TableMetadata;<|MERGE_RESOLUTION|>--- conflicted
+++ resolved
@@ -1,4 +1,3 @@
-<<<<<<< HEAD
 /**
  * Copyright (C) 2016-2017 DataStax, Inc.
  *
@@ -6,16 +5,9 @@
  * http://www.datastax.com/terms/datastax-dse-driver-license-terms
  */
 'use strict';
-var util = require('util');
-var DataCollection = require('./data-collection');
-//noinspection JSValidateJSDoc
-=======
-"use strict";
 
 const util = require('util');
 const DataCollection = require('./data-collection');
-
->>>>>>> cf4ac7f9
 /**
  * Creates a new instance of TableMetadata
  * @classdesc Describes a table
