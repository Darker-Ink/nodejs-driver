--- conflicted
+++ resolved
@@ -215,11 +215,7 @@
 
 ## License
 
-<<<<<<< HEAD
-Copyright 2014-2017 DataStax
-=======
 © DataStax, Inc.
->>>>>>> 54184917
 
 Licensed under the Apache License, Version 2.0 (the "License"); you may not use this file except in compliance with the License. You may obtain a copy of the License at
 
