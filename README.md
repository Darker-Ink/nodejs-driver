--- conflicted
+++ resolved
@@ -283,11 +283,7 @@
 
 ## License
 
-<<<<<<< HEAD
-Copyright 2016-2018 DataStax
-=======
 © DataStax, Inc.
->>>>>>> b6e873fc
 
 The full license terms are available at https://www.datastax.com/terms/datastax-dse-driver-license-terms
 
