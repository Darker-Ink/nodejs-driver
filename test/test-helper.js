--- conflicted
+++ resolved
@@ -738,7 +738,20 @@
   isWin: function () {
     return process.platform.indexOf('win') === 0;
   },
-<<<<<<< HEAD
+
+  /**
+   * Invokes a function multiple times and returns a Promise that is resolved when all the promises have completed.
+   * @param {Number} times
+   * @param {Function} fn
+   * @returns {Promise}
+   */
+  repeat: function(times, fn) {
+    const arr = new Array(times);
+    for (let i = 0; i < times; i++) {
+      arr[i] = fn(i);
+    }
+    return Promise.all(arr);
+  },
   requireOptional: function (moduleName) {
     try {
       // eslint-disable-next-line
@@ -877,21 +890,6 @@
         callback();
       }
     );
-=======
-
-  /**
-   * Invokes a function multiple times and returns a Promise that is resolved when all the promises have completed.
-   * @param {Number} times
-   * @param {Function} fn
-   * @returns {Promise}
-   */
-  repeat: function(times, fn) {
-    const arr = new Array(times);
-    for (let i = 0; i < times; i++) {
-      arr[i] = fn(i);
-    }
-    return Promise.all(arr);
->>>>>>> f70d0788
   }
 };
 
