/**
 * Copyright (C) 2016-2017 DataStax, Inc.
 *
 * Please see the license for details:
 * http://www.datastax.com/terms/datastax-dse-driver-license-terms
 */
'use strict';
const assert = require('assert');
const util = require('util');
const path = require('path');
const policies = require('../lib/policies');
const types = require('../lib/types');
const utils = require('../lib/utils');
const spawn = require('child_process').spawn;
const http = require('http');
const temp = require('temp').track(true);
const Client = require('../lib/dse-client');
const defaultOptions = require('../lib/client-options').defaultOptions;
const Host = require('../lib/host').Host;
const OperationState = require('../lib/operation-state');

util.inherits(RetryMultipleTimes, policies.retry.RetryPolicy);

const cassandraVersionByDse = {
  '4.8': '2.1',
  '5.0': '3.0',
  '5.1': '3.10'
};

const helper = {
  /**
   * Creates a ccm cluster, initializes a Client instance the before() and after() hooks, create
   * @param {Number} nodeLength
   * @param {Object} [options]
   * @param {Object} [options.ccmOptions]
   * @param {Boolean} [options.initClient] Determines whether to create a Client instance.
   * @param {Object} [options.clientOptions] The options to use to initialize the client.
   * @param {String} [options.keyspace] Name of the keyspace to create.
   * @param {Number} [options.replicationFactor] Keyspace replication factor.
   * @param {Array<String>} [options.queries] Queries to run after client creation.
   */
  setup: function (nodeLength, options) {
    options = options || utils.emptyObject;
    before(helper.ccmHelper.start(nodeLength || 1, options.ccmOptions));
    const initClient = options.initClient !== false;
    let client;
    let keyspace;
    if (initClient) {
      client = new Client(utils.extend({}, options.clientOptions, helper.baseOptions));
      before(client.connect.bind(client));
      keyspace = options.keyspace || helper.getRandomName('ks');
      before(helper.toTask(client.execute, client, helper.createKeyspaceCql(keyspace, options.replicationFactor)));
      before(helper.toTask(client.execute, client, 'USE ' + keyspace));
      if (options.queries) {
        before(function (done) {
          utils.eachSeries(options.queries, function (q, next) {
            client.execute(q, next);
          }, done);
        });
      }
      after(client.shutdown.bind(client));
    }
    after(helper.ccmHelper.remove);
    return {
      client: client,
      keyspace: keyspace
    };
  },
  /**
   * Sync throws the error
   * @type Function
   */
  throwop: function (err) {
    if (err) {
      throw err;
    }
  },
  /** @type Function */
  noop: function () {
    //do nothing
  },
  /** @type Function */
  failop: function () {
    throw new Error('Method should not be called');
  },
  /**
   * Uses the last parameter as callback, invokes it via setImmediate
   */
  callbackNoop: function () {
    const args = Array.prototype.slice.call(arguments);
    const cb = args[args.length-1];
    if (typeof cb !== 'function') {
      throw new Error('Helper method needs a callback as last parameter');
    }
    setImmediate(cb);
  },
  /**
   * Returns a function that returns the provided value
   * @param value
   */
  functionOf: function (value) {
    return (function fnOfFixedValue() {
      return value;
    });
  },
  /**
   * @type {ClientOptions}
   */
  baseOptions: (function () {
    return {
      //required
      contactPoints: ['127.0.0.1'],
      // retry all queries multiple times (for improved test resiliency).
      policies: { retry: new RetryMultipleTimes(3) }
    };
  })(),
  /**
   * Returns a pseudo-random name in the form of 'ab{n}', n being an int zero padded with string length 16
   * @returns {string}
   */
  getRandomName: function (prefix) {
    if (!prefix) {
      prefix = 'ab';
    }
    const value = Math.floor(Math.random() * utils.maxInt);
    return prefix + ('000000000000000' + value.toString()).slice(-16);
  },
  ipPrefix: '127.0.0.',
  ccm: {},
  ads: {},
  /**
   * Returns a cql string with a CREATE TABLE command containing all common types
   * @param {String} tableName
   * @returns {String}
   */
  createTableCql: function (tableName) {
    return util.format('CREATE TABLE %s (' +
      '   id uuid primary key,' +
      '   ascii_sample ascii,' +
      '   text_sample text,' +
      '   int_sample int,' +
      '   bigint_sample bigint,' +
      '   float_sample float,' +
      '   double_sample double,' +
      '   decimal_sample decimal,' +
      '   blob_sample blob,' +
      '   boolean_sample boolean,' +
      '   timestamp_sample timestamp,' +
      '   inet_sample inet,' +
      '   timeuuid_sample timeuuid,' +
      '   map_sample map<text, text>,' +
      '   list_sample list<text>,' +
      '   list_sample2 list<int>,' +
      '   set_sample set<text>)', tableName);
  },
  /**
   * Returns a cql string with a CREATE TABLE command 1 partition key and 1 clustering key
   * @param {String} tableName
   * @returns {String}
   */
  createTableWithClusteringKeyCql: function (tableName) {
    return util.format('CREATE TABLE %s (' +
    '   id1 uuid,' +
    '   id2 timeuuid,' +
    '   text_sample text,' +
    '   int_sample int,' +
    '   bigint_sample bigint,' +
    '   float_sample float,' +
    '   double_sample double,' +
    '   map_sample map<uuid, int>,' +
    '   list_sample list<timeuuid>,' +
    '   set_sample set<int>,' +
    '   PRIMARY KEY (id1, id2))', tableName);
  },
  createKeyspaceCql: function (keyspace, replicationFactor, durableWrites) {
    return util.format('CREATE KEYSPACE %s' +
      ' WITH replication = {\'class\': \'SimpleStrategy\', \'replication_factor\' : %d}' +
      ' AND durable_writes = %s;', keyspace, replicationFactor || 1, !!durableWrites
    );
  },
  assertValueEqual: function (val1, val2) {
    if (val1 === null && val2 === null) {
      return;
    }
    if (val1 instanceof Buffer && val2 instanceof Buffer) {
      val1 = val1.toString('hex');
      val2 = val2.toString('hex');
    }
    if ((val1 instanceof types.Long && val2 instanceof types.Long) ||
        (val1 instanceof Date && val2 instanceof Date) ||
        (val1 instanceof types.InetAddress && val2 instanceof types.InetAddress) ||
        (val1 instanceof types.Uuid && val2 instanceof types.Uuid)) {
      val1 = val1.toString();
      val2 = val2.toString();
    }
    if (util.isArray(val1) ||
        (val1.constructor && val1.constructor.name === 'Object') ||
        val1 instanceof helper.Map) {
      val1 = util.inspect(val1, {depth: null});
      val2 = util.inspect(val2, {depth: null});
    }
    assert.strictEqual(val1, val2);
  },
  assertInstanceOf: function (instance, constructor) {
    assert.notEqual(instance, null, 'Expected instance, obtained ' + instance);
    assert.ok(instance instanceof constructor, 'Expected instance of ' + constructor.name + ', actual constructor: ' + instance.constructor.name);
  },
  assertNotInstanceOf: function (instance, constructor) {
    assert.notEqual(instance, null, 'Expected instance, obtained ' + instance);
    assert.ok(!(instance instanceof constructor), 'Expected instance different than ' + constructor.name + ', actual constructor: ' + instance.constructor.name);
  },
  assertContains: function (value, searchValue, caseInsensitive) {
    assert.strictEqual(typeof value, 'string');
    const message = 'String: "%s" does not contain "%s"';
    if (caseInsensitive !== false) {
      value = value.toLowerCase();
      searchValue = searchValue.toLowerCase();
    }
    assert.ok(value.indexOf(searchValue) >= 0, util.format(message, value, searchValue));
  },
  /**
   * Returns a function that waits on schema agreement before executing callback
   * @param {Client} client
   * @param {Function} callback
   * @returns {Function}
   */
  waitSchema: function (client, callback) {
    return (function (err) {
      if (err) {
        return callback(err);
      }
      if (!client.hosts) {
        throw new Error('No hosts on Client');
      }
      if (client.hosts.length === 1) {
        return callback();
      }
      setTimeout(callback, 200 * client.hosts.length);
    });
  },
  /**
   * @returns {Function} A function with a single callback param, applying the fn with parameters
   */
  toTask: function (fn, context) {
    const params = Array.prototype.slice.call(arguments, 2);
    return (function (next) {
      params.push(next);
      fn.apply(context, params);
    });
  },
  wait: function (ms, callback) {
    if (!ms) {
      ms = 0;
    }
    return (function (err) {
      if (err) {
        return callback(err);
      }
      setTimeout(callback, ms);
    });
  },
  getDseVersion: function() {
    let version = process.env['TEST_DSE_VERSION'];
    if (!version) {
      version = '4.8.11';
    }
    return version;
  },
  getCassandraVersion: function () {
    return cassandraVersionByDse[this.getDseVersion()];
  },
  getSimulatedCassandraVersion: function() {
    let version = this.getCassandraVersion();
    // simulacron does not support protocol V2 and V1, so cap at 2.1.
    if (version < '2.1') {
      version = '2.1.19';
    }
    return version;
  },
  /**
   * Determines if the current DSE instance version is greater than or equals to the version provided
   * @param {String} version The version in string format, dot separated.
   * @returns {Boolean}
   */
  isDseGreaterThan: function (version) {
    return helper.versionCompare(helper.getDseVersion(), version);
  },
  versionCompare: function (instanceVersionStr, version) {
    let expected = [1, 0]; //greater than or equals to
    if (version.indexOf('<=') === 0) {
      version = version.substr(2);
      expected = [-1, 0]; //less than or equals to
    }
    else if (version.indexOf('<') === 0) {
      version = version.substr(1);
      expected = [-1]; //less than
    }
    const instanceVersion = instanceVersionStr.split('.').map(function (x) { return parseInt(x, 10);});
    const compareVersion = version.split('.').map(function (x) { return parseInt(x, 10) || 0;});
    for (let i = 0; i < compareVersion.length; i++) {
      const compare = compareVersion[i] || 0;
      if (instanceVersion[i] > compare) {
        //is greater
        return expected.indexOf(1) >= 0;
      }
      else if (instanceVersion[i] < compare) {
        //is smaller
        return expected.indexOf(-1) >= 0;
      }
    }
    //are equal
    return expected.indexOf(0) >= 0;
  },
  log: function(levels) {
    if (!levels) {
      levels = ['info', 'warning', 'error'];
    }
    return (function (l) {
      if (levels.indexOf(l) >= 0) {
        // eslint-disable-next-line no-console, no-undef
        console.log.apply(console, arguments);
      }
    });
  },
  /**
   * @returns {Array}
   */
  fillArray: function (length, val) {
    const result = new Array(length);
    for (let i = 0; i < length; i++) {
      result[i] = val;
    }
    return result;
  },
  /**
   * @returns {Array}
   */
  iteratorToArray: function (iterator) {
    const result = [];
    let item = iterator.next();
    while (!item.done) {
      result.push(item.value);
      item = iterator.next();
    }
    return result;
  },
  /**
   * @param arr
   * @param {Function|String} predicate function to compare or property name to compare
   * @param val
   * @returns {*}
   */
  find: function (arr, predicate, val) {
    if (arr == null) {
      throw new TypeError('Array.prototype.find called on null or undefined');
    }
    if (typeof predicate === 'string') {
      const propName = predicate;
      predicate = function (item) {
        return (item && item[propName] === val);
      };
    }
    if (typeof predicate !== 'function') {
      throw new TypeError('predicate must be a function');
    }
    let value;
    for (let i = 0; i < arr.length; i++) {
      value = arr[i];
      if (predicate.call(null, value, i, arr)) {
        return value;
      }
    }
    return undefined;
  },
  /**
   * @param {Array} arr
   * @param {Function }predicate
   */
  first: function (arr, predicate) {
    const filterArr = arr.filter(predicate);
    if (filterArr.length === 0) {
      throw new Error('Item not found: ' + predicate);
    }
    return filterArr[0];
  },
  /**
   * Returns the values of an object
   * @param {Object} obj
   */
  values : function (obj) {
    const vals = [];
    for (const key in obj) {
      if (!obj.hasOwnProperty(key)) {
        continue;
      }
      vals.push(obj[key]);
    }
    return vals;
  },
  Map: MapPolyFill,
  Set: SetPolyFill,
  WhiteListPolicy: WhiteListPolicy,
  FallthroughRetryPolicy: FallthroughRetryPolicy,
  /**
   * Determines if test tracing is enabled
   */
  isTracing: function () {
    return (process.env.TEST_TRACE === 'on');
  },
  trace: function (format) {
    if (!helper.isTracing()) {
      return;
    }
    // eslint-disable-next-line no-console, no-undef
    console.log('\t...' + util.format.apply(null, arguments));
  },

  /**
   * Version dependent it() method for mocha test case
   * @param {String} testVersion Minimum version of Cassandra needed for this test
   * @param {String} testCase Test case name
   * @param {Function} func
   */
  vit: function (testVersion, testCase, func) {
    executeIfVersion(testVersion, it, [testCase, func]);
  },

  /**
   * Version dependent describe() method for mocha test case
   * @param {String} testVersion Minimum version of DSE/Cassandra needed for this test
   * @param {String} title Title of the describe section.
   * @param {Function} func
   */
  vdescribe: function (testVersion, title, func) {
    executeIfVersion(testVersion, describe, [title, func]);
  },

  /**
   * Given a {Host} returns the last octet of its ip address.
   * i.e. (127.0.0.247:9042) -> 247.
   *
   * @param {Host|string} host or host address to get ip address of.
   * @returns {string} Last octet of the host address.
   */
  lastOctetOf: function(host) {
    const address = typeof host === "string" ? host : host.address;
    const ipAddress = address.split(':')[0].split('.');
    return ipAddress[ipAddress.length-1];
  },

  /**
   * Given a {Client} and a {Number} returns the host whose last octet
   * ends with the requested number.
   * @param {Client|ControlConnection} client Client to lookup hosts from.
   * @param {Number} number last octet of requested host.
   * @returns {Host}
   */
  findHost: function(client, number) {
    let host = undefined;
    const self = this;
    client.hosts.forEach(function(h) {
      if(self.lastOctetOf(h) === number.toString()) {
        host = h;
      }
    });
    return host;
  },

  /**
   * Returns a method that repeatedly checks every second until the given host is present in the client's host
   * map and is up.  This is attempted up to 20 times and an error is thrown if the condition is not met.
   * @param {Client|ControlConnection} client Client to lookup hosts from.
   * @param {Number} number last octet of requested host.
   */
  waitOnHostUp: function(client, number) {
    const self = this;
    const hostIsUp = function() {
      const host = self.findHost(client, number);
      return host === undefined ? false : host.isUp();
    };

    return self.setIntervalUntilTask(hostIsUp, 1000, 20);
  },

  /**
   * Returns a method that repeatedly checks every second until the given host is present in the client's host
   * map and is down.  This is attempted up to 20 times and an error is thrown if the condition is not met.
   * @param {Client|ControlConnection} client Client to lookup hosts from.
   * @param {Number} number last octet of requested host.
   */
  waitOnHostDown: function(client, number) {
    const self = this;
    const hostIsDown = function() {
      const host = self.findHost(client, number);
      return host === undefined ? false : !host.isUp();
    };

    return self.setIntervalUntilTask(hostIsDown, 1000, 20);
  },

  /**
   * Returns a method that repeatedly checks every second until the given host is not present in the client's host
   * map. This is attempted up to 20 times and an error is thrown if the condition is not met.
   * @param {Client|ControlConnection} client Client to lookup hosts from.
   * @param {Number} number last octet of requested host.
   */
  waitOnHostGone: function(client, number) {
    const self = this;
    const hostIsGone = function() {
      const host = self.findHost(client, number);
      return host === undefined;
    };

    return self.setIntervalUntilTask(hostIsGone, 1000, 20);
  },

  /**
   * Returns a function, that when invoked shutdowns the client and callbacks
   * @param {Client} client
   * @param {Function} callback
   * @returns {Function}
   */
  finish: function (client, callback) {
    return (function onFinish(err) {
      client.shutdown(function () {
        assert.ifError(err);
        callback();
      });
    });
  },
  /**
   * Returns a handler that executes multiple queries
   * @param {Client} client
   * @param {Array<string>} queries
   */
  executeTask: function (client, queries) {
    return (function (done) {
      utils.series([
        client.connect.bind(client),
        function executeQueries(next) {
          utils.eachSeries(queries, function (query, eachNext) {
            client.execute(query, eachNext);
          }, next);
        }
      ], helper.finish(client, done));
    });
  },

  /**
   * Executes a function at regular intervals while the condition is false or the amount of attempts >= maxAttempts.
   * @param {Function} condition
   * @param {Number} delay
   * @param {Number} maxAttempts
   * @param {Function} done
   */
  setIntervalUntil: function (condition, delay, maxAttempts, done) {
    let attempts = 0;
    utils.whilst(
      function whilstCondition() {
        return !condition();
      },
      function whilstItem(next) {
        if (attempts++ >= maxAttempts) {
          return next(new Error(util.format('Condition still false after %d attempts: %s', maxAttempts, condition)));
        }

        setTimeout(next, delay);
      },
      done);
  },
  /**
   * Returns a method that executes a function at regular intervals while the condition is false or the amount of
   * attempts >= maxAttempts.
   * @param {Function} condition
   * @param {Number} delay
   * @param {Number} maxAttempts
   */
  setIntervalUntilTask: function (condition, delay, maxAttempts) {
    const self = this;
    return (function setIntervalUntilHandler(done) {
      self.setIntervalUntil(condition, delay, maxAttempts, done);
    });
  },
  /**
   * Returns a method that delays invoking the callback
   */
  delay: function (delayMs) {
    return (function delayedHandler(next) {
      setTimeout(next, delayMs);
    });
  },
  queries: {
    basic: "SELECT key FROM system.local",
    basicNoResults: "SELECT key from system.local WHERE key = 'not_existent'"
  },
  /**
   * @param {Object} o1
   * @param {Object} o2
   * @param {Array.<string>} props
   * @param {Array.<string>} [except]
   */
  compareProps: function (o1, o2, props, except) {
    assert.ok(o1);
    if (except) {
      props = props.slice(0);
      except.forEach(function (p) {
        const index = props.indexOf(p);
        if (index >= 0) {
          props.splice(index, 1);
        }
      });
    }
    props.forEach(function comparePropItem(p) {
      assert.strictEqual(o1[p], o2[p], 'For property ' + p);
    });
  },
  getPoolingOptions: function (localLength, remoteLength, heartBeatInterval) {
    const pooling = {
      heartBeatInterval: heartBeatInterval || 0,
      coreConnectionsPerHost: {}
    };
    pooling.coreConnectionsPerHost[types.distance.local] = localLength || 1;
    pooling.coreConnectionsPerHost[types.distance.remote] = remoteLength || 1;
    pooling.coreConnectionsPerHost[types.distance.ignored] = 0;
    return pooling;
  },
  getHostsMock: function (hostsInfo, prepareQueryCb, sendStreamCb) {
    return hostsInfo.map(function (info, index) {
      const h = new Host(index.toString(), types.protocolVersion.maxSupported, defaultOptions(), {});
      h.isUp = function () {
        return !(info.isUp === false);
      };
      h.checkHealth = utils.noop;
      h.log = utils.noop;
      h.shouldBeIgnored = !!info.ignored;
      h.prepareCalled = 0;
      h.sendStreamCalled = 0;
      h.changeKeyspaceCalled = 0;
      h.borrowConnection = function (cb) {
        if (!h.isUp() || h.shouldBeIgnored) {
          return cb(new Error('This host should not be used'));
        }
        cb(null, {
          prepareOnce: function (q, cb) {
            h.prepareCalled++;
            if (prepareQueryCb) {
              return prepareQueryCb(q, h, cb);
            }
            cb(null, { id: 1, meta: {} });
          },
          sendStream: function (r, o, cb) {
            h.sendStreamCalled++;
            if (sendStreamCb) {
              return sendStreamCb(r, h, cb);
            }
            const op = new OperationState(r, o, cb);
            setImmediate(function () {
              op.setResult(null, {});
            });
            return op;
          },
          changeKeyspace: function (ks, cb) {
            h.changeKeyspaceCalled++;
            cb();
          }
        });
      };
      return h;
    });
  },
  getLoadBalancingPolicyFake: function getLoadBalancingPolicyFake(hostsInfo, prepareQueryCb, sendStreamCb) {
    const hosts = this.getHostsMock(hostsInfo, prepareQueryCb, sendStreamCb);
    return ({
      newQueryPlan: function (q, ks, cb) {
        cb(null, utils.arrayIterator(hosts));
      },
      getFixedQueryPlan: function () {
        return hosts;
      },
      getDistance: function () {
        return types.distance.local;
      }
    });
  },
  /**
   * Returns true if the tests are being run on Windows
   * @returns {boolean}
   */
  isWin: function () {
    return process.platform.indexOf('win') === 0;
  },
  requireOptional: function (moduleName) {
    try {
      // eslint-disable-next-line
      return require(moduleName);
    }
    catch (err) {
      if (err.code === 'MODULE_NOT_FOUND') {
        return null;
      }
      throw err;
    }
  },
  assertBufferString: function (instance, textValue) {
    this.assertInstanceOf(instance, Buffer);
    assert.strictEqual(instance.toString(), textValue);
  },
  conditionalDescribe: function (condition, text) {
    if (condition) {
      return describe;
    }
    return (function xdescribeWithText(name, fn) {
      return xdescribe(util.format('%s [%s]', name, text), fn);
    });
  },
  getOptions: function (options) {
    return utils.extend({}, helper.baseOptions, options);
  },
  /**
   * @param {ResultSet} result
   */
  keyedById: function (result) {
    const map = {};
    const columnKeys = result.columns.map(function (c) { return c.name;});
    if (columnKeys.indexOf('id') < 0 || columnKeys.indexOf('value') < 0) {
      throw new Error('ResultSet must contain the columns id and value');
    }
    result.rows.forEach(function (row) {
      map[row['id']] = row['value'];
    });
    return map;
  },
  /**
   * Connects to the cluster, makes a few queries and shutsdown the client
   * @param {Client} client
   * @param {Function} callback
   */
  connectAndQuery: function (client, callback) {
    const self = this;
    utils.series([
      client.connect.bind(client),
      function doSomeQueries(next) {
        utils.timesSeries(10, function (n, timesNext) {
          client.execute(self.queries.basic, timesNext);
        }, next);
      },
      client.shutdown.bind(client)
    ], callback);
  },
  /**
   * Identifies the host that is the spark master (the one that is listening on port 7077)
   * and returns it.
   * @param {Client} client instance that contains host metadata.
   * @param {Function} callback invoked with the host that is the spark master or error.
   */
  findSparkMaster: function (client, callback) {
    client.execute('call DseClientTool.getAnalyticsGraphServer();', function(err, result) {
      if(err) {
        callback(err);
      }
      const row = result.first();
      const host = row.result.ip;
      callback(null, host);
    });
  },
  /**
   * Checks the spark cluster until there are the number of desired expected workers.  This
   * is required as by the time a node is up and listening on the CQL interface it is not a given
   * that it is partaking as a spark worker.
   *
   * Unfortunately there isn't a very good way to check that workers are listening as spark will choose an arbitrary
   * port for the worker and there is no other interface that exposes how many workers are active.  The best
   * alternative is to do a GET on http://master:7080/ and do a regular expression match to resolve the number of
   * active workers.  This could be somewhat fragile and break easily in future releases.
   *
   * @param {Client} client client instace that contains host metadata (used for resolving master address).
   * @param {Number} expectedWorkers The number of workers expected.
   * @param {Function} callback Invoked after expectedWorkers found or at least 100 seconds have passed.
   */
  waitForWorkers: function(client, expectedWorkers, callback) {
    helper.trace("Waiting for %d spark workers", expectedWorkers);
    const workerRE = /Alive Workers:.*(\d+)<\/li>/;
    let numWorkers = 0;
    let attempts = 0;
    const maxAttempts = 1000;
    utils.whilst(
      function checkWorkers() {
        return numWorkers < expectedWorkers && attempts++ < maxAttempts;
      },
      function(cb) {
        setTimeout(function() {
          let errored = false;
          // resolve master each time in oft chance it changes (highly unlikely).
          helper.findSparkMaster(client, function(err, master) {
            if(err) {
              cb();
            }
            const req = http.get({host: master, port: 7080, path: '/'}, function(response) {
              let body = '';
              response.on('data', function (data) {
                body += data;
              });
              response.on('end', function () {
                const match = body.match(workerRE);
                if (match) {
                  numWorkers = parseFloat(match[1]);
                  helper.trace("(%d/%d) Found workers: %d/%d", attempts+1, maxAttempts, numWorkers, expectedWorkers);
                } else {
                  helper.trace("(%d/%d) Found no workers in body", attempts+1, maxAttempts);
                }
                if (!errored) {
                  cb();
                }
              });
            });
            req.on('error', function (err) {
              errored = true;
              helper.trace("(%d/%d) Got error while fetching workers.", attempts+1, maxAttempts, err);
              cb();
            });
          });
        }, 100);
      }, function complete() {
        if(numWorkers < expectedWorkers) {
          helper.trace('WARNING: After %d attempts only %d/%d workers were active.', maxAttempts, numWorkers, expectedWorkers);
        }
        callback();
      }
    );
  }
};

/**
 * A polyfill of Map, valid for testing. It does not support update of values
 * @constructor
 */
function MapPolyFill(arr) {
  this.arr = arr || [];
  const self = this;
  Object.defineProperty(this, 'size', {
    get: function() { return self.arr.length; },
    configurable: false
  });
}

MapPolyFill.prototype.set = function (k, v) {
  this.arr.push([k, v]);
};

MapPolyFill.prototype.get = function (k) {
  return this.arr.filter(function (item) {
    return item[0] === k;
  })[0];
};

MapPolyFill.prototype.forEach = function (callback) {
  this.arr.forEach(function (item) {
    //first the value, then the key
    callback(item[1], item[0]);
  });
};

MapPolyFill.prototype.toString = function() {
  return this.arr.toString();
};

function SetPolyFill(arr) {
  this.arr = arr || [];
}

SetPolyFill.prototype.forEach = function (cb, thisArg) {
  this.arr.forEach(cb, thisArg);
};

SetPolyFill.prototype.add = function (x) {
  this.arr.push(x);
};

SetPolyFill.prototype.toString = function() {
  return this.arr.toString();
};

// Core driver used ccmHelper
helper.ccmHelper = helper.ccm;

/**
 * Removes previous and creates a new cluster (create, populate and start)
 * @param {Number|String} nodeLength number of nodes in the cluster. If multiple dcs, use the notation x:y:z:...
<<<<<<< HEAD
 * @param {{[vnodes]: Boolean, [yaml]: Array.<String>, [jvmArgs]: Array.<String>, [ssl]: Boolean,
 *  [dseYaml]: Array.<String>, [workloads]: Array.<String>, [sleep]: Number, [ipFormat]: String}|null} options
=======
 * @param {{vnodes: Boolean, yaml: Array, jvmArgs: Array, ssl: Boolean, sleep: Number, ipFormat: String, partitioner: String}} options
>>>>>>> ab065a6e
 * @param {Function} callback
 */
helper.ccm.startAll = function (nodeLength, options, callback) {
  const self = helper.ccm;
  options = options || {};
  const version = options.version || helper.getDseVersion();
  helper.trace('Starting test DSE cluster v%s with %s node(s)', version, nodeLength);
  utils.series([
    function (next) {
      //it wont hurt to remove
      self.exec(['remove'], function () {
        //ignore error
        next();
      });
    },
    function (next) {
      let create = ['create', 'test', '--dse', '-v', version];
      if (process.env['TEST_DSE_DIR']) {
        create = ['create', 'test', '--install-dir=' + process.env['TEST_DSE_DIR']];
        helper.trace('With', create[2]);
      }
      if (options.ssl) {
        create.push('--ssl', self.getPath('ssl'));
      }
      if (options.partitioner) {
        create.push('-p');
        create.push(options.partitioner);
      }
      self.exec(create, helper.wait(options.sleep, next));
    },
    function (next) {
      const populate = ['populate', '-n', nodeLength.toString()];
      if (options.vnodes) {
        populate.push('--vnodes');
      }
      if (options.ipFormat) {
        populate.push('--ip-format='+ options.ipFormat);
      }
      self.exec(populate, helper.wait(options.sleep, next));
    },
    function (next) {
      if (!options.yaml || !options.yaml.length) {
        return next();
      }
      helper.trace('With cassandra yaml options', options.yaml);
      self.exec(['updateconf'].concat(options.yaml), next);
    },
    function (next) {
      if (!options.dseYaml || !options.dseYaml.length) {
        return next();
      }
      helper.trace('With dse yaml options', options.dseYaml);
      self.exec(['updatedseconf'].concat(options.dseYaml), next);
    },
    function (next) {
      if (!options.workloads || !options.workloads.length) {
        return next();
      }
      helper.trace('With workloads', options.workloads);
      self.exec(['setworkload', options.workloads.join(',')], next);
    },
    function (next) {
      const start = ['start', '--wait-for-binary-proto'];
      if (util.isArray(options.jvmArgs)) {
        options.jvmArgs.forEach(function (arg) {
          start.push('--jvm_arg', arg);
        }, this);
        helper.trace('With jvm args', options.jvmArgs);
      }
      self.exec(start, helper.wait(options.sleep, next));
    },
    self.waitForUp.bind(self)
  ], function (err) {
    callback(err);
  });
};

helper.ccm.start = function (nodeLength, options) {
  return (function executeStartAll(next) {
    helper.ccm.startAll(nodeLength, options, next);
  });
};

/**
 * Adds a new node to the cluster
 * @param {Number} nodeIndex 1 based index of the node
 * @param {Function} callback
 */
helper.ccm.bootstrapNode = function (nodeIndex, callback) {
  const ipPrefix = helper.ipPrefix;
  helper.trace('bootstrapping node', nodeIndex);
  helper.ccm.exec([
    'add',
    'node' + nodeIndex,
    '-i',
    ipPrefix + nodeIndex,
    '-j',
    (7000 + 100 * nodeIndex).toString(),
    '-b',
    '--dse'
  ], callback);
};

helper.ccm.decommissionNode = function (nodeIndex, callback) {
  helper.trace('decommissioning node', nodeIndex);
  const args = ['node' + nodeIndex, 'decommission'];
  // Special case for C* 3.12+, DSE 5.1+, force decommission (see CASSANDRA-12510)
  if (helper.isDseGreaterThan('5.1')) {
    args.push('--force');
  }
  helper.ccm.exec(args, callback);
};

/**
 * Sets the workload(s) for a given node.
 * @param {Number} nodeIndex 1 based index of the node
 * @param {Array<String>} workloads workloads to set.
 * @param {Function} callback
 */
helper.ccm.setWorkload = function (nodeIndex, workloads, callback) {
  helper.trace('node', nodeIndex, 'with workloads', workloads);
  helper.ccm.exec([
    'node' + nodeIndex,
    'setworkload',
    workloads.join(',')
  ], callback);
};

/**
 * @param {Number} nodeIndex 1 based index of the node
 * @param {Function} callback
 */
helper.ccm.startNode = function (nodeIndex, callback) {
  helper.ccm.exec(['node' + nodeIndex, 'start', '--wait-other-notice', '--wait-for-binary-proto'], callback);
};

/**
 * @param {Number} nodeIndex 1 based index of the node
 * @param {Function} callback
 */
helper.ccm.stopNode = function (nodeIndex, callback) {
  helper.ccm.exec(['node' + nodeIndex, 'stop'], callback);
};

helper.ccm.pauseNode = function (nodeIndex, callback) {
  helper.ccm.exec(['node' + nodeIndex, 'pause'], callback);
};

helper.ccm.resumeNode = function (nodeIndex, callback) {
  helper.ccm.exec(['node' + nodeIndex, 'resume'], callback);
};

helper.ccm.exec = function (params, callback) {
  helper.ccm.spawn('ccm', params, callback);
};

helper.ccm.spawn = function (processName, params, callback) {
  if (!callback) {
    callback = function () {};
  }
  params = params || [];
  const originalProcessName = processName;
  if (process.platform.indexOf('win') === 0) {
    params = ['/c', processName].concat(params);
    processName = 'cmd.exe';
  }
  const p = spawn(processName, params);
  const stdoutArray= [];
  const stderrArray= [];
  let closing = 0;
  p.stdout.setEncoding('utf8');
  p.stderr.setEncoding('utf8');
  p.stdout.on('data', function (data) {
    stdoutArray.push(data);
  });

  p.stderr.on('data', function (data) {
    stderrArray.push(data);
  });

  p.on('close', function (code) {
    if (closing++ > 0) {
      //avoid calling multiple times
      return;
    }
    const info = {code: code, stdout: stdoutArray, stderr: stderrArray};
    let err = null;
    if (code !== 0) {
      err = new Error(
        'Error executing ' + originalProcessName + ':\n' +
        info.stderr.join('\n') +
        info.stdout.join('\n')
      );
      err.info = info;
    }
    callback(err, info);
  });
};

helper.ccm.remove = function (callback) {
  helper.ccm.exec(['remove'], callback);
};

helper.ccm.removeIfAny = function (callback) {
  helper.ccm.exec(['remove'], function () {
    // Ignore errors
    callback();
  });
};

/**
 * Reads the logs to see if the cql protocol is up
 * @param callback
 */
helper.ccm.waitForUp = function (callback) {
  let started = false;
  let retryCount = 0;
  const self = helper.ccm;
  utils.whilst(function () {
    return !started && retryCount < 60;
  }, function iterator (next) {
    self.exec(['node1', 'showlog'], function (err, info) {
      if (err) {
        return next(err);
      }
      const regex = /Starting listening for CQL clients/mi;
      started = regex.test(info.stdout.join(''));
      retryCount++;
      if (!started) {
        //wait 1 sec between retries
        return setTimeout(next, 1000);
      }
      return next();
    });
  }, callback);
};

/**
 * Gets the path of the ccm
 * @param subPath
 */
helper.ccm.getPath = function (subPath) {
  let ccmPath = process.env.CCM_PATH;
  if (!ccmPath) {
    ccmPath = (process.platform === 'win32') ? process.env.HOMEPATH : process.env.HOME;
    ccmPath = path.join(ccmPath, 'workspace/tools/ccm');
  }
  return path.join(ccmPath, subPath);
};

helper.ads._execute = function(processName, params, cb) {
  const originalProcessName = processName;
  if (process.platform.indexOf('win') === 0) {
    params = ['/c', processName].concat(params);
    processName = 'cmd.exe';
  }
  helper.trace('Executing: ' + processName + ' ' + params.join(" "));

  // If process hasn't completed in 10 seconds.
  let timeout = undefined;
  if(cb) {
    timeout = setTimeout(function() {
      cb("Timed out while waiting for " + processName + " to complete.");
    }, 10000);
  }

  const p = spawn(processName, params, {env:{KRB5_CONFIG: this.getKrb5ConfigPath()}});
  p.stdout.setEncoding('utf8');
  p.stderr.setEncoding('utf8');
  p.stdout.on('data', function (data) {
    helper.trace("%s_out> %s", originalProcessName, data);
  });

  p.stderr.on('data', function (data) {
    helper.trace("%s_err> %s", originalProcessName, data);
  });

  p.on('close', function (code) {
    helper.trace("%s exited with code %d", originalProcessName, code);
    if(cb) {
      clearTimeout(timeout);
      if (code === 0) {
        cb();
      } else {
        cb(Error("Process exited with non-zero exit code: " + code));
      }
    }
  });

  return p;
};

/**
 * Starts the embedded-ads jar with ldap (port 10389) and kerberos enabled (port 10088).  Depends on ADS_JAR
 * environment variable to resolve the absolute file path of the embedded-ads jar.
 *
 * @param {Function} cb Callback to invoke when server is started and listening.
 */
helper.ads.start = function(cb) {
  const self = this;
  temp.mkdir('ads', function(err, dir) {
    if(err) {
      cb(err);
    }
    self.dir = dir;
    const jarFile = self.getJar();
    const processName = 'java';
    const params = ['-jar', jarFile, '-k', '--confdir', self.dir];
    let initialized = false;

    const timeout = setTimeout(function() {
      cb(new Error("Timed out while waiting for ADS server to start."));
    }, 10000);

    self.process = self._execute(processName, params, function() {
      if(!initialized) {
        cb();
      }
    });
    self.process.stdout.on('data', function (data) {
      // This is a bit of a kludge, check for a particular log statement which indicates
      // that all principals have been created before invoking the completion callback.
      if(data.indexOf('Principal Initialization Complete.') !== -1) {
        initialized = true;
        // Set KRB5_CONFIG environment variable so kerberos module knows to use it.
        process.env.KRB5_CONFIG = self.getKrb5ConfigPath();
        clearTimeout(timeout);
        cb();
      }
    });
  });
};

/**
 * Invokes a klist to list the current registered tickets and their expiration if trace is enabled.
 *
 * This is really only useful for debugging.
 *
 * @param {Function} cb Callback to invoke on completion.
 */
helper.ads.listTickets = function(cb) {
  this._execute('klist', [], cb);
};

/**
 * Acquires a ticket for the given username and its principal.
 * @param {String} username Username to acquire ticket for (i.e. cassandra).
 * @param {String} principal Principal to acquire ticket for (i.e. cassandra@DATASTAX.COM).
 * @param {Function} cb Callback to invoke on completion.
 */
helper.ads.acquireTicket = function(username, principal, cb) {
  const keytab = this.getKeytabPath(username);

  // Use ktutil on windows, kinit otherwise.
  const processName = 'kinit';
  const params = ['-t', keytab, '-k', principal];
  if (process.platform.indexOf('win') === 0) {
    // Not really sure what to do here yet...
  }
  this._execute(processName, params, cb);
};

/**
 * Destroys all tickets for the given principal.
 * @param {String} principal Principal for whom its tickets will be destroyed (i.e. dse/127.0.0.1@DATASTAX.COM).
 * @param {Function} cb Callback to invoke on completion.
 */
helper.ads.destroyTicket = function(principal, cb) {
  if (typeof principal === 'function') {
    //noinspection JSValidateTypes
    cb = principal;
    principal = null;
  }

  // Use ktutil on windows, kdestroy otherwise.
  const processName = 'kdestroy';
  const params = [];
  if (process.platform.indexOf('win') === 0) {
    // Not really sure what to do here yet...
  }
  this._execute(processName, params, cb);
};

/**
 * Stops the server process.
 * @param {Function} cb Callback to invoke when server stopped or with an error.
 */
helper.ads.stop = function(cb) {
  if(this.process !== undefined) {
    if(this.process.exitCode) {
      helper.trace("Server already stopped with exit code %d.", this.process.exitCode);
      cb();
    } else {
      this.process.on('close', function () {
        cb();
      });
      this.process.on('error', cb);
      this.process.kill('SIGINT');
    }
  } else {
    cb(Error("Process is not defined."));
  }
};

/**
 * Gets the path of the embedded-ads jar.  Resolved from ADS_JAR environment variable or $HOME/embedded-ads.jar.
 */
helper.ads.getJar = function () {
  let adsJar = process.env.ADS_JAR;
  if (!adsJar) {
    helper.trace("ADS_JAR environment variable not set, using $HOME/embedded-ads.jar");
    adsJar = (process.platform === 'win32') ? process.env.HOMEPATH : process.env.HOME;
    adsJar = path.join(adsJar, 'embedded-ads.jar');
  }
  helper.trace("Using %s for embedded ADS server.", adsJar);
  return adsJar;
};

/**
 * Returns the file path to the keytab for the given user.
 * @param {String} username User to resolve keytab for.
 */
helper.ads.getKeytabPath = function(username) {
  return path.join(this.dir, username + ".keytab");
};

/**
 * Returns the file path to the krb5.conf file generated by ads.
 */
helper.ads.getKrb5ConfigPath = function() {
  return path.join(this.dir, 'krb5.conf');
};


/**
 * A retry policy for testing purposes only, retries for a number of times
 * @param {Number} times
 * @constructor
 */
function RetryMultipleTimes(times) {
  this.times = times;
}

RetryMultipleTimes.prototype.onReadTimeout = function (requestInfo) {
  if (requestInfo.nbRetry > this.times) {
    return this.rethrowResult();
  }
  return this.retryResult();
};

RetryMultipleTimes.prototype.onUnavailable = function (requestInfo) {
  if (requestInfo.nbRetry > this.times) {
    return this.rethrowResult();
  }
  return this.retryResult();
};

RetryMultipleTimes.prototype.onWriteTimeout = function (requestInfo) {
  if (requestInfo.nbRetry > this.times) {
    return this.rethrowResult();
  }
  return this.retryResult();
};

/**
 * For test purposes, filters the child policy by last octet of the ip address
 * @param {Array} list
 * @param [childPolicy]
 * @constructor
 */
function WhiteListPolicy(list, childPolicy) {
  this.list = list;
  this.childPolicy = childPolicy || new policies.loadBalancing.RoundRobinPolicy();
}

util.inherits(WhiteListPolicy, policies.loadBalancing.LoadBalancingPolicy);

WhiteListPolicy.prototype.init = function (client, hosts, callback) {
  this.childPolicy.init(client, hosts, callback);
};

WhiteListPolicy.prototype.newQueryPlan = function (keyspace, queryOptions, callback) {
  const list = this.list;
  this.childPolicy.newQueryPlan(keyspace, queryOptions, function (err, iterator) {
    callback(err, {
      next: function () {
        let item = iterator.next();
        while (!item.done) {
          if (list.indexOf(helper.lastOctetOf(item.value)) >= 0) {
            break;
          }
          item = iterator.next();
        }
        return item;
      }
    });
  });
};

function FallthroughRetryPolicy() {

}

util.inherits(FallthroughRetryPolicy, policies.retry.RetryPolicy);

FallthroughRetryPolicy.prototype.onUnavailable = function () {
  this.rethrowResult();
};

FallthroughRetryPolicy.prototype.onReadTimeout = FallthroughRetryPolicy.prototype.onUnavailable;
FallthroughRetryPolicy.prototype.onWriteTimeout = FallthroughRetryPolicy.prototype.onUnavailable;
FallthroughRetryPolicy.prototype.onRequestError = FallthroughRetryPolicy.prototype.onUnavailable;

/**
 * Conditionally executes func if testVersion is <= the current cassandra version.
 * @param {String} testVersion Minimum version of Cassandra needed.
 * @param {Function} func The function to conditionally execute.
 * @param {Array} args the arguments to apply to the function.
 */
function executeIfVersion (testVersion, func, args) {
  let serverVersion = helper.getDseVersion();
  if (testVersion.indexOf('dse-') !== 0) {
    // Its comparing C* db engine versions
    const dseVersion = serverVersion.split('.').slice(0, 2).join('.');
    serverVersion = cassandraVersionByDse[dseVersion];
    if (!serverVersion && !warnedDseVersion) {
      warnedDseVersion = true;
      // eslint-disable-next-line no-console, no-undef
      console.error('ERROR: No db engine version defined by DSE version ' + dseVersion + ', using value from DSE 5.1');
    }
    serverVersion = serverVersion || cassandraVersionByDse['5.1'];
  }
  else {
    // Remove the 'dse-' prefix
    testVersion = testVersion.substr(4);
  }
  if (helper.versionCompare(serverVersion, testVersion)) {
    func.apply(this, args);
  }
}

let warnedDseVersion = false;

/**
 * Policy only suitable for testing, it creates a fixed query plan containing the nodes in the same order, i.e. [a, b].
 * @constructor
 */
function OrderedLoadBalancingPolicy() {

}

util.inherits(OrderedLoadBalancingPolicy, policies.loadBalancing.RoundRobinPolicy);

OrderedLoadBalancingPolicy.prototype.newQueryPlan = function (keyspace, queryOptions, callback) {
  callback(null, utils.arrayIterator(this.hosts.values()));
};

module.exports = helper;
module.exports.RetryMultipleTimes = RetryMultipleTimes;
module.exports.OrderedLoadBalancingPolicy = OrderedLoadBalancingPolicy;<|MERGE_RESOLUTION|>--- conflicted
+++ resolved
@@ -886,12 +886,8 @@
 /**
  * Removes previous and creates a new cluster (create, populate and start)
  * @param {Number|String} nodeLength number of nodes in the cluster. If multiple dcs, use the notation x:y:z:...
-<<<<<<< HEAD
  * @param {{[vnodes]: Boolean, [yaml]: Array.<String>, [jvmArgs]: Array.<String>, [ssl]: Boolean,
- *  [dseYaml]: Array.<String>, [workloads]: Array.<String>, [sleep]: Number, [ipFormat]: String}|null} options
-=======
- * @param {{vnodes: Boolean, yaml: Array, jvmArgs: Array, ssl: Boolean, sleep: Number, ipFormat: String, partitioner: String}} options
->>>>>>> ab065a6e
+ *  [dseYaml]: Array.<String>, [workloads]: Array.<String>, [sleep]: Number, [ipFormat]: String|null, partitioner: String}} options
  * @param {Function} callback
  */
 helper.ccm.startAll = function (nodeLength, options, callback) {
