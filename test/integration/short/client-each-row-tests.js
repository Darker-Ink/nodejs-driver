/*
 * Copyright DataStax, Inc.
 *
 * Licensed under the Apache License, Version 2.0 (the "License");
 * you may not use this file except in compliance with the License.
 * You may obtain a copy of the License at
 *
 * http://www.apache.org/licenses/LICENSE-2.0
 *
 * Unless required by applicable law or agreed to in writing, software
 * distributed under the License is distributed on an "AS IS" BASIS,
 * WITHOUT WARRANTIES OR CONDITIONS OF ANY KIND, either express or implied.
 * See the License for the specific language governing permissions and
 * limitations under the License.
 */

"use strict";
const assert = require('chai').assert;
const util = require('util');
const sinon = require('sinon');

const helper = require('../../test-helper.js');
const Client = require('../../../lib/client.js');
const types = require('../../../lib/types');
const utils = require('../../../lib/utils.js');
const errors = require('../../../lib/errors.js');
const vit = helper.vit;

describe('Client', function () {
  this.timeout(120000);
  describe('#eachRow(query, params, {prepare: 0})', function () {
    const setupInfo = helper.setup(1);
    it('should callback per row and the end callback', function (done) {
      const client = newInstance();
      const query = helper.queries.basic;
      let counter = 0;
      client.eachRow(query, [], {prepare: false}, function (n, row) {
        assert.strictEqual(n, 0);
        assert.ok(row instanceof types.Row, null);
        counter++;
      }, function (err) {
        assert.ifError(err);
        assert.strictEqual(counter, 1);
        client.shutdown();
        done();
      });
    });
    it('should allow calls without end callback', function (done) {
      const client = setupInfo.client;
      const query = helper.queries.basic;
      client.eachRow(query, [], {}, function (n, row) {
        assert.strictEqual(n, 0);
        assert.ok(row instanceof types.Row, null);
        done();
      });
    });
    it('should end callback when no rows', function (done) {
      const client = setupInfo.client;
      const query = helper.queries.basicNoResults;
      let counter = 0;
      client.eachRow(query, [], {}, function () {
        counter++;
      }, function (err) {
        assert.ifError(err);
        assert.strictEqual(counter, 0);
        done();
      });
    });
    it('should end callback when VOID result', function (done) {
      const client = setupInfo.client;
      const keyspace = helper.getRandomName('ks');
      const query = helper.createKeyspaceCql(keyspace, 1);
      let counter = 0;
      client.eachRow(query, [], {}, function () {
        counter++;
      }, function (err) {
        assert.ifError(err);
        assert.strictEqual(counter, 0);
        done();
      });
    });
    it('should call rowCallback per each row', function (done) {
      const client = setupInfo.client;
      const table = helper.getRandomName('table');
      const length = 300;
      const noop = function () {};
      let counter = 0;
      utils.series([
        function createTable(next) {
          client.eachRow(helper.createTableCql(table), [], noop, helper.waitSchema(client, next));
        },
        function insert(next) {
          const query = 'INSERT INTO %s (id, text_sample) VALUES (%s, \'text%s\')';
          utils.timesSeries(length, function (n, timesNext) {
            client.eachRow(util.format(query, table, types.Uuid.random(), n), [], noop, timesNext);
          }, next);
        },
        function select(next) {
          client.eachRow(util.format('SELECT * FROM %s', table), [], function (n, row) {
            assert.strictEqual(n, counter++);
            assert.ok(row instanceof types.Row);
          }, function (err, result) {
            assert.ifError(err);
            assert.strictEqual(counter, length);
            //rowLength should be exposed
            assert.strictEqual(counter, result.rowLength);
            next();
          });
        }], done);
    });
    it('should fail if non-existent profile provided', function (done) {
      const client = setupInfo.client;
      utils.series([
        function queryWithBadProfile(next) {
          let counter = 0;
          client.eachRow(helper.queries.basicNoResults, [], {executionProfile: 'none'}, function() {
            counter++;
          }, function (err) {
            assert.ok(err);
            helper.assertInstanceOf(err, errors.ArgumentError);
            assert.strictEqual(counter, 0);
            next();
          });
        }
      ], done);
    });
    vit('2.0', 'should autoPage', function (done) {
      const table = helper.getRandomName('table');
      const client = setupInfo.client;
      const noop = function () {};
      utils.series([
        function createTable(next) {
          client.eachRow(helper.createTableCql(table), [], noop, helper.waitSchema(client, next));
        },
        function insertData(seriesNext) {
          const query = util.format('INSERT INTO %s (id, text_sample) VALUES (?, ?)', table);
          utils.times(100, function (n, next) {
            client.eachRow(query, [types.Uuid.random(), n.toString()], noop, next);
          }, seriesNext);
        },
        function selectDataMultiplePages(seriesNext) {
          //It should fetch 3 times, a total of 100 rows (45+45+10)
          const query = util.format('SELECT * FROM %s', table);
          let rowCount = 0;
          client.eachRow(query, [], {fetchSize: 45, autoPage: true}, function () {
            rowCount++;
          }, function (err, result) {
            assert.ifError(err);
            assert.strictEqual(rowCount, 100);
            assert.strictEqual(rowCount, result.rowLength);
            seriesNext();
          });
        },
        function selectDataOnePage(seriesNext) {
          //It should fetch 1 time, a total of 100 rows (even if asked more)
          const query = util.format('SELECT * FROM %s', table);
          let rowCount = 0;
          client.eachRow(query, [], {fetchSize: 2000, autoPage: true}, function () {
            rowCount++;
          }, function (err, result) {
            assert.ifError(err);
            assert.strictEqual(rowCount, 100);
            assert.strictEqual(rowCount, result.rowLength);
            seriesNext();
          });
        }
      ], done);
    });
  });
  describe('#eachRow(query, params, {prepare: 1})', function () {
    const table = helper.getRandomName('table');
    const setupInfo = helper.setup(3, {
      ccmOptions: {
        jvmArgs: ['-Dcassandra.wait_for_tracing_events_timeout_secs=-1'],
        yaml: ['batch_size_warn_threshold_in_kb:5']
      },
      replicationFactor: 3,
      queries: [ helper.createTableCql(table) ]
    });
    const queryOptions = { prepare: true, consistency: types.consistencies.quorum };
    it('should callback per row and the end callback', function (done) {
      const client = setupInfo.client;
      const query = helper.queries.basic;
      let counter = 0;
      client.eachRow(query, [], {prepare: true}, function (n, row) {
        assert.strictEqual(n, 0);
        assert.ok(row instanceof types.Row, null);
        counter++;
      }, function (err) {
        assert.ifError(err);
        assert.strictEqual(counter, 1);
        done();
      });
    });
    it('should call rowCallback per each row', function (done) {
      const client = setupInfo.client;
      const table = helper.getRandomName('table');
      const length = 500;
      const noop = function () {};
      let counter = 0;
      utils.series([
        function createTable(next) {
          client.eachRow(helper.createTableCql(table), [], noop, helper.waitSchema(client, next));
        },
        function insert(next) {
          const query = util.format('INSERT INTO %s (id, text_sample) VALUES (?, ?)', table);
          utils.timesSeries(length, function (n, timesNext) {
            client.eachRow(query, [ types.Uuid.random(), 'text-' + n ], queryOptions, noop, timesNext);
          }, next);
        },
        function select(next) {
          client.eachRow(util.format('SELECT * FROM %s', table), [], queryOptions, function (n, row) {
            assert.strictEqual(n, counter++);
            assert.ok(row instanceof types.Row);
          }, function (err) {
            assert.ifError(err);
            assert.strictEqual(counter, length);
            next();
          });
        }], done);
    });
    it('should allow maps with float values NaN and infinite values', function (done) {
      const client = setupInfo.client;
      const values = [
        [ 'finite', { val: 1 }],
        [ 'NaN', { val: NaN }],
        [ 'Infinite', { val: Number.POSITIVE_INFINITY }],
        [ 'Negative Infinite', { val: Number.NEGATIVE_INFINITY }]
      ];
      const expectedValues = {};
      utils.series([
        function createTable(next) {
          const query = 'CREATE TABLE tbl_map_floats (id text PRIMARY KEY, data map<text, float>)';
          client.execute(query, next);
        },
        function insertData(next) {
          const query = 'INSERT INTO tbl_map_floats (id, data) VALUES (?, ?)';
          utils.eachSeries(values, function (params, eachNext) {
            expectedValues[params[0]] = params[1].val;
            client.execute(query, params, queryOptions, eachNext);
          }, next);
        },
        function retrieveData(next) {
          client.eachRow('SELECT * FROM tbl_map_floats', [], queryOptions, function (n, row) {
            const expected = expectedValues[row['id']];
            if (isNaN(expected)) {
              assert.ok(isNaN(row['data'].val));
            }
            else {
              assert.strictEqual(row['data'].val, expected);
            }
          }, function (err, result) {
            assert.ifError(err);
            assert.ok(result);
            assert.strictEqual(result.rowLength, values.length);
            next();
          });
        }
      ], done);
    });
    vit('2.0', 'should autoPage on parallel different tables', function (done) {
      const keyspace = helper.getRandomName('ks');
      const table1 = keyspace + '.' + helper.getRandomName('table');
      const table2 = keyspace + '.' + helper.getRandomName('table');
      const client = newInstance({ queryOptions: { consistency: types.consistencies.quorum }});
      const noop = function () {};
      utils.series([
        function createKs(next) {
          client.eachRow(helper.createKeyspaceCql(keyspace, 3), [], noop, helper.waitSchema(client, next));
        },
        function createTable(next) {
          client.eachRow(helper.createTableCql(table1), [], noop, helper.waitSchema(client, next));
        },
        function createTable(next) {
          client.eachRow(helper.createTableCql(table2), [], noop, helper.waitSchema(client, next));
        },
        function insertData(seriesNext) {
          const query = util.format('INSERT INTO %s (id, text_sample) VALUES (?, ?)', table1);
          utils.timesLimit(200, 25, function (n, next) {
            client.eachRow(query, [types.Uuid.random(), n.toString()], {prepare: 1}, noop, next);
          }, seriesNext);
        },
        function insertData(seriesNext) {
          const query = util.format('INSERT INTO %s (id, int_sample) VALUES (?, ?)', table2);
          utils.timesLimit(135, 25, function (n, next) {
            client.eachRow(query, [types.Uuid.random(), n+1], {prepare: 1}, noop, next);
          }, seriesNext);
        },
        function selectDataMultiplePages(seriesNext) {
          utils.parallel([
            function (parallelNext) {
              const query = util.format('SELECT * FROM %s', table1);
              let rowCount = 0;
              client.eachRow(query, [], {fetchSize: 39, autoPage: true, prepare: true}, function (n, row) {
                assert.ok(row['text_sample']);
                rowCount++;
              }, function (err, result) {
                validateResult(err, result, rowCount, 200, 39);
                parallelNext();
              });
            },
            function (parallelNext) {
              const query = util.format('SELECT * FROM %s', table2);
              let rowCount = 0;
              client.eachRow(query, [], { fetchSize: 23, autoPage: true, prepare: true }, function (n, row) {
                rowCount++;
                assert.ok(row['int_sample']);
              }, function (err, result) {
                validateResult(err, result, rowCount, 135, 23);
                parallelNext();
              });
            }
          ], seriesNext);
        }
      ], done);
      function validateResult(err, result, rowCount, expectedLength){
        assert.ifError(err);
        assert.strictEqual(rowCount, expectedLength);
        assert.strictEqual(rowCount, result.rowLength);
      }
    });
    vit('2.0', 'should use pageState and fetchSize', function (done) {
      const client = newInstance({
        keyspace: setupInfo.keyspace,
        queryOptions: { consistency: types.consistencies.quorum }
      });
      let rawPageState;
      let pageState;
      utils.series([
        helper.toTask(insertTestData, null, client, table, 131),
        function selectData(seriesNext) {
          //Only fetch 70
          let counter = 0;
          client.eachRow(util.format('SELECT * FROM %s', table), [], {prepare: 1, fetchSize: 70}, function () {
            counter++;
          }, function (err, result) {
            assert.ifError(err);
            assert.strictEqual(counter, 70);
            assert.strictEqual(result.rowLength, counter);
            pageState = result.pageState;
            rawPageState = result.rawPageState;
            seriesNext();
          });
        },
        function selectDataRemaining(seriesNext) {
          //The remaining
          let counter = 0;
          client.eachRow(util.format('SELECT * FROM %s', table), [], {prepare: 1, fetchSize: 70, pageState: pageState}, function (n, row) {
            assert.ok(row);
            counter++;
          }, function (err, result) {
            assert.ifError(err);
            assert.strictEqual(result.rowLength, 61);
            assert.strictEqual(counter, result.rowLength);
            seriesNext();
          });
        },
        function selectDataRemainingWithMetaPageState(seriesNext) {
          //The remaining
          let counter = 0;
          client.eachRow(util.format('SELECT * FROM %s', table), [], {prepare: 1, fetchSize: 70, pageState: rawPageState}, function (n, row) {
            assert.ok(row);
            counter++;
          }, function (err, result) {
            assert.ifError(err);
            assert.strictEqual(result.rowLength, 61);
            assert.strictEqual(counter, result.rowLength);
            seriesNext();
          });
        }
      ], done);
    });
    vit('2.0', 'should expose result.nextPage() method', function (done) {
      const client = newInstance({
        keyspace: setupInfo.keyspace,
        queryOptions: { consistency: types.consistencies.quorum }
      });
      let pageState;
      let nextPageRows;
      utils.series([
        client.connect.bind(client),
        helper.toTask(insertTestData, null, client, table, 110),
        function selectData(seriesNext) {
          //Only fetch 60 the first time, 50 the following
          client.eachRow(util.format('SELECT * FROM %s', table), [], {prepare: 1, fetchSize: 60}, function (n, row) {
            if (nextPageRows) {
              nextPageRows.push(row);
            }
          }, function (err, result) {
            assert.ifError(err);
            helper.assertInstanceOf(result, types.ResultSet);
            if (!nextPageRows) {
              //the first time, it should have a next page
              assert.strictEqual(typeof result.nextPage, 'function');
              assert.strictEqual(typeof result.pageState, 'string');
              nextPageRows = [];
              pageState = result.pageState;
              //call to retrieve the following page rows.
              result.nextPage();
              return;
            }
            //the following times, there shouldn't be any additional page
            assert.strictEqual(typeof result.nextPage, 'undefined');
            assert.equal(result.pageState, null);
            seriesNext();
          });
        },
        function selectDataRemaining(seriesNext) {
          //Select the remaining with pageState and compare the results.
          let counter = 0;
          client.eachRow(util.format('SELECT * FROM %s', table), [], {prepare: 1, fetchSize: 100, pageState: pageState}, function (n, row) {
            assert.ok(row);
            counter++;
            assert.strictEqual(row['id'].toString(), nextPageRows[n]['id'].toString());
          }, function (err, result) {
            assert.ifError(err);
            assert.strictEqual(result.rowLength, 50);
            assert.strictEqual(counter, result.rowLength);
            seriesNext();
          });
        },
        client.shutdown.bind(client)
      ], done);
    });
    vit('2.0', 'should not expose result.nextPage() method when no more rows', function (done) {
      const client = newInstance({
        keyspace: setupInfo.keyspace,
        queryOptions: { consistency: types.consistencies.quorum }
      });
      let counter = 0;
      const rowLength = 10;
      utils.series([
        client.connect.bind(client),
        helper.toTask(insertTestData, null, client, table, rowLength),
        function assertNextPageNull(next) {
          client.eachRow(util.format('SELECT * FROM %s', table), [], {prepare: 1, fetchSize: 1000}, function () {
            counter++;
          }, function (err, result) {
            assert.ifError(err);
            assert.strictEqual(result.rowLength, rowLength);
            assert.strictEqual(counter, result.rowLength);
            assert.strictEqual(typeof result.nextPage, 'undefined');
            next();
          });
        },
        client.shutdown.bind(client)
      ], done);
    });
    it('should retrieve the trace id when queryTrace flag is set', function (done) {
      const client = newInstance({
        keyspace: setupInfo.keyspace,
        queryOptions: { consistency: types.consistencies.quorum }
      });
      const id = types.Uuid.random();
      utils.series([
        client.connect.bind(client),
        function selectNotExistent(next) {
          const query = util.format('SELECT * FROM %s WHERE id = ?', table);
          const spy = sinon.spy();

          client.eachRow(query, [types.Uuid.random()], {prepare: true, traceQuery: true}, spy, (err, result) => {
            assert.ifError(err);
            assert.ok(result);
            assert.strictEqual(spy.callCount, 0);
            helper.assertInstanceOf(result.info.traceId, types.Uuid);
            next();
          });
        },
        function insertQuery(next) {
          const query = util.format('INSERT INTO %s (id) VALUES (?)', table);
          const spy = sinon.spy();

          client.eachRow(query, [id], { prepare: true, traceQuery: true}, spy, (err, result) => {
            assert.ifError(err);
            assert.ok(result);
            assert.isFalse(spy.called);
            helper.assertInstanceOf(result.info.traceId, types.Uuid);
            next();
          });
        },
        function selectSingleRow(next) {
          const query = util.format('SELECT * FROM %s WHERE id = ?', table);
          const spy = sinon.spy();
          client.eachRow(query, [id], { prepare: true, traceQuery: true}, spy, function (err, result) {
            assert.ifError(err);
            assert.ok(result);
            assert.isTrue(spy.calledOnce);
            assert.strictEqual(result.rowLength, 1);
            helper.assertInstanceOf(result.info.traceId, types.Uuid);
            next();
          });
        }
      ], done);
    });
    vit('2.2', 'should include the warning in the ResultSet', function (done) {
      const client = newInstance({ keyspace: setupInfo.client.keyspace });
      let loggedMessage = false;

      client.on('log', function (level, className, message) {
        if (loggedMessage || level !== 'warning') {
          return;
        }
        message = message.toLowerCase();
        if (message.indexOf('batch') >= 0 && message.indexOf('exceeding')) {
          loggedMessage = true;
        }
      });

      const query = util.format(
        "BEGIN UNLOGGED BATCH INSERT INTO %s (id, text_sample) VALUES (:id1, :sample)\n" +
        "INSERT INTO %s (id, text_sample) VALUES (:id2, :sample) APPLY BATCH",
        table,
        table
      );
<<<<<<< HEAD

      const warnThresholdInKb = helper.getServerInfo().isDse ? 64 : 5;
      const params = {
        id1: types.Uuid.random(), id2: types.Uuid.random(), sample: utils.stringRepeat('c', warnThresholdInKb * 1025)
      };

=======
      const params = { id1: types.Uuid.random(), id2: types.Uuid.random(), sample: utils.stringRepeat('c', 6 * 1024) };
>>>>>>> 0f253fe1
      client.eachRow(query, params, { prepare: true }, utils.noop, function (err, result) {
        assert.ifError(err);
        assert.ok(result.info.warnings);
        assert.lengthOf(result.info.warnings, 1);
        assert.match(result.info.warnings[0], /batch/i);
        assert.match(result.info.warnings[0], /exceeding/);
        assert.ok(loggedMessage);
        client.shutdown(done);
      });
    });
    if (!helper.isWin()) {
      vit('2.0', 'should retrieve large result sets in parallel', function (done) {
        insertSelectTest(setupInfo.keyspace + '.' + table, 50000, 20, 50000, { prepare: true }, done);
      });
      vit('2.0', 'should query multiple times in parallel with query tracing enabled', function (done) {
        insertSelectTest(setupInfo.keyspace + '.' + table, 50000, 2000, 10, { prepare: true, traceQuery: true }, done);
      });
    }
    describe('With schema changes made while querying', () => {
      // See client-execute-prepared-tests equivalent tests for explanation of test methodology
      // used here with verifying prepared metadata.
      const client = setupInfo.client;
      let table;
      const compareMetadata = helper.isDseGreaterThan('6.0');
      beforeEach((done) => {
        table = setupInfo.keyspace + '.' + helper.getRandomName('table');
        const queries = [
          util.format('CREATE TABLE %s (k int, a int, c int, primary key (k, a))', table)
        ];

        for(let i = 0; i < 10; i++) {
          queries.push(util.format('INSERT INTO %s (k, a, c) values (%d,%d,%d)', table, 0, i, i));
        }
        utils.eachSeries(queries, client.execute.bind(client), done);
      });
      it('should be resilient to schema change made between paging', (done) => {
        const query = util.format('select * from %s', table);
        let schemaChangeMade = false;
        let originalResultId;
        client.eachRow(query, null, {prepare: true, fetchSize: 6}, (n, row) => {
          // if on next page, offset index by fetch size.
          const offset = schemaChangeMade ? 6 : 0;
          // columns k, a, and c should always be present with expected values.
          assert.strictEqual(row.k, 0);
          assert.strictEqual(row.a, n + offset);
          assert.strictEqual(row.c, n + offset);
          // first 6 rows are received before schema change and thus should lack column 'b'.
          if (!schemaChangeMade) {
            assert.strictEqual(Object.keys(row).length, 3);
            if (compareMetadata && !originalResultId) {
              // capture current metadata resultId to compare after schema change is made.
              const info = client.metadata.getPreparedInfo(setupInfo.keyspace, query);
              originalResultId = info.meta.resultId;
            }
          } else {
            // column b should be added as this data comes in page after schema change.
            assert.strictEqual(Object.keys(row).length, 4);
            assert.strictEqual(row.b, null);
            if (compareMetadata) {
              // result id should have changed as schema change would have provoked
              // a reprepare.
              const info = client.metadata.getPreparedInfo(setupInfo.keyspace, query);
              const finalResultId = info.meta.resultId;
              assert.notDeepEqual(finalResultId, originalResultId);
            }
          }
        }, (err, result) => {
          assert.ifError(err);
          assert.ok(result);
          if (result.nextPage) {
            // make schema change.
            client.execute(util.format('alter table %s add b int', table), (sErr, sResult) => {
              assert.ifError(sErr);
              schemaChangeMade = true;
              // retrieve next page after schema change is made.
              result.nextPage();
            });
          } else {
            done();
          }
        });
      });
    });
  });
});

/**
 * @returns {Client}
 */
function newInstance(options) {
  options = options || {};
  options = utils.deepExtend(options, helper.baseOptions);
  return new Client(options);
}

function insertTestData(client, table, length, callback) {
  utils.series([
    function truncate(seriesNext) {
      client.eachRow('TRUNCATE ' + table, [], helper.noop, seriesNext);
    },
    function insertData(seriesNext) {
      const query = util.format('INSERT INTO %s (id, text_sample) VALUES (?, ?)', table);
      const value = utils.stringRepeat('abcdefghij', 10);
      utils.timesLimit(length, 100, function (n, next) {
        client.eachRow(query, [types.Uuid.random(), value], {prepare: 1}, helper.noop, next);
      }, seriesNext);
    }
  ], callback);
}

function insertSelectTest(table, rowLength, times, selectLimit, selectOptions, done) {
  const client = newInstance({
    queryOptions: {
      consistency: types.consistencies.quorum,
      fetchSize: rowLength
    },
    socketOptions: {
      readTimeout: 100000
    }
  });
  client.on('log', helper.log(['warning', 'error']));
  const query = util.format('SELECT * FROM %s LIMIT %d', table, selectLimit);
  utils.series([
    client.connect.bind(client),
    helper.toTask(insertTestData, null, client, table, rowLength),
    function selectData(seriesNext) {
      utils.timesLimit(times, 5, function (n, timesNext) {
        let counter = 0;
        client.eachRow(query, [], selectOptions, function (n, row) {
          assert.ok(row);
          counter++;
        }, function (err, result) {
          assert.ifError(err);
          assert.strictEqual(result.rowLength, counter);
          timesNext();
        });
      }, seriesNext);
    }
  ], helper.finish(client, done));
}<|MERGE_RESOLUTION|>--- conflicted
+++ resolved
@@ -512,16 +512,7 @@
         table,
         table
       );
-<<<<<<< HEAD
-
-      const warnThresholdInKb = helper.getServerInfo().isDse ? 64 : 5;
-      const params = {
-        id1: types.Uuid.random(), id2: types.Uuid.random(), sample: utils.stringRepeat('c', warnThresholdInKb * 1025)
-      };
-
-=======
       const params = { id1: types.Uuid.random(), id2: types.Uuid.random(), sample: utils.stringRepeat('c', 6 * 1024) };
->>>>>>> 0f253fe1
       client.eachRow(query, params, { prepare: true }, utils.noop, function (err, result) {
         assert.ifError(err);
         assert.ok(result.info.warnings);
