--- conflicted
+++ resolved
@@ -135,18 +135,9 @@
     it('should set the auth provider', async () => {
       const client = cloudHelper.getClient({ });
 
-<<<<<<< HEAD
       await client.connect();
       assert.instanceOf(client.options.authProvider, auth.DsePlainTextAuthProvider);
-      assert.strictEqual(client.options.authProvider.username, 'cassandra');
-=======
-      return client.connect()
-        .then(() => {
-          helper.assertInstanceOf(client.options.authProvider, auth.DsePlainTextAuthProvider);
-          assert.strictEqual(client.options.authProvider.username, 'user1');
-        })
-        .then(() => client.shutdown());
->>>>>>> a4a45881
+      assert.strictEqual(client.options.authProvider.username, 'user1');
     });
 
     it('should support leaving the auth unset', async () => {
