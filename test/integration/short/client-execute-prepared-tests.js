--- conflicted
+++ resolved
@@ -421,12 +421,8 @@
     });
     vit('2.1',  'should support protocol level timestamp', function (done) {
       var client = newInstance();
-<<<<<<< HEAD
       var id = Uuid.random();
-=======
-      var id = types.Uuid.random();
       //noinspection JSCheckFunctionSignatures
->>>>>>> ccd1cafe
       var timestamp = types.generateTimestamp(new Date(), 456);
       async.series([
         function insert(next) {
