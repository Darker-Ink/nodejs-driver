--- conflicted
+++ resolved
@@ -298,15 +298,11 @@
         execOptions = o;
       };
       client.execute('Q', [], { }, utils.noop);
-<<<<<<< HEAD
-      helper.compareProps(queryOptions, profile, Object.keys(profile), ['loadBalancing', 'name', 'graphOptions']);
-=======
 
       assert.strictEqual(execOptions.getRetryPolicy(), profile.retry);
       assert.strictEqual(execOptions.getReadTimeout(), profile.readTimeout);
       assert.strictEqual(execOptions.getSerialConsistency(), profile.serialConsistency);
       assert.strictEqual(execOptions.getConsistency(), profile.consistency);
->>>>>>> 3099ba4a
     });
     it('should use the provided execution profile options', function () {
       const Client = require('../../lib/client');
@@ -322,15 +318,6 @@
       client._innerExecute = function (q, p, o) {
         execOptions = o;
       };
-<<<<<<< HEAD
-      // profile by name
-      client.execute('Q1', [], { executionProfile: 'profile1' }, utils.noop);
-      helper.compareProps(queryOptions, profile, Object.keys(profile), ['loadBalancing', 'name', 'graphOptions']);
-      const previousQueryOptions = queryOptions;
-      // profile by instance
-      client.execute('Q1', [], { executionProfile: profile }, utils.noop);
-      helper.compareProps(queryOptions, previousQueryOptions, Object.keys(queryOptions), ['executionProfile']);
-=======
 
       const items = [
         // profile by name
@@ -348,7 +335,6 @@
         assert.strictEqual(execOptions.getSerialConsistency(), profile.serialConsistency);
         assert.strictEqual(execOptions.getConsistency(), profile.consistency);
       });
->>>>>>> 3099ba4a
     });
     it('should override the provided execution profile options with provided options', function () {
       const Client = require('../../lib/client');
@@ -364,18 +350,6 @@
       client._innerExecute = function (q, p, o) {
         execOptions = o;
       };
-<<<<<<< HEAD
-      // profile by name
-      client.execute('Q1', [], { consistency: types.consistencies.all, executionProfile: 'profile1' }, utils.noop);
-      helper.compareProps(queryOptions, profile, Object.keys(profile),
-        ['consistency', 'loadBalancing', 'name', 'graphOptions']);
-      assert.strictEqual(queryOptions.consistency, types.consistencies.all);
-      const previousQueryOptions = queryOptions;
-      // profile by instance
-      client.execute('Q1', [], { consistency: types.consistencies.all, executionProfile: profile }, utils.noop);
-      helper.compareProps(queryOptions, previousQueryOptions, Object.keys(queryOptions),
-        ['executionProfile', 'graphOptions']);
-=======
 
       const items = [
         // profile by name
@@ -395,7 +369,6 @@
         // Verify the overridden option
         assert.strictEqual(execOptions.getConsistency(), types.consistencies.all);
       });
->>>>>>> 3099ba4a
     });
     it('should set the timestamp', function (done) {
       let execOptions;
