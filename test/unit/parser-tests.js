/**
 * Copyright (C) 2016-2017 DataStax, Inc.
 *
 * Please see the license for details:
 * http://www.datastax.com/terms/datastax-dse-driver-license-terms
 */
'use strict';
const assert = require('assert');

const Encoder = require('../../lib/encoder');
const streams = require('../../lib/streams');
const errors = require('../../lib/errors');
const types = require('../../lib/types');
const utils = require('../../lib/utils');
const helper = require('../test-helper');

/**
 * Tests for the transform streams that are involved in the reading of a response
 */
describe('Parser', function () {
  describe('#_transform()', function () {
    it('should read a READY opcode', function (done) {
      const parser = newInstance();
      parser.on('readable', function () {
        const item = parser.read();
        assert.strictEqual(item.header.bodyLength, 0);
        assert.strictEqual(item.header.opcode, types.opcodes.ready);
        done();
      });
      parser._transform({header: getFrameHeader(0, types.opcodes.ready), chunk: utils.allocBufferFromArray([])}, null, doneIfError(done));
    });
    it('should read a AUTHENTICATE response', function (done) {
      const parser = newInstance();
      parser.on('readable', function () {
        const item = parser.read();
        assert.strictEqual(item.header.opcode, types.opcodes.authenticate);
        assert.ok(item.mustAuthenticate, 'it should return a mustAuthenticate return flag');
        done();
      });
      parser._transform({ header: getFrameHeader(2, types.opcodes.authenticate), chunk: utils.allocBufferFromArray([0, 0])}, null, doneIfError(done));
    });
    it('should buffer a AUTHENTICATE response until complete', function (done) {
      const parser = newInstance();
      parser.on('readable', function () {
        const item = parser.read();
        assert.strictEqual(item.header.opcode, types.opcodes.authenticate);
        assert.ok(item.mustAuthenticate, 'it should return a mustAuthenticate return flag');
        assert.strictEqual(item.authenticatorName, 'abc');
        //mocha will fail if done is called multiple times
        done();
      });
      const header = getFrameHeader(5, types.opcodes.authenticate);
      parser._transform({ header: header, chunk: utils.allocBufferFromArray([0, 3]), offset: 0}, null, doneIfError(done));
      parser._transform({ header: header, chunk: utils.allocBufferFromString('a'), offset: 0}, null, doneIfError(done));
      parser._transform({ header: header, chunk: utils.allocBufferFromString('bc'), offset: 0}, null, doneIfError(done));
    });
    it('should read a VOID result', function (done) {
      const parser = newInstance();
      parser.on('readable', function () {
        const item = parser.read();
        assert.strictEqual(item.header.bodyLength, 4);
        assert.strictEqual(item.header.opcode, types.opcodes.result);
        done();
      });
      parser._transform({
        header: getFrameHeader(4, types.opcodes.result),
        chunk: utils.allocBufferFromArray([0, 0, 0, types.resultKind.voidResult])
      }, null, doneIfError(done));
    });
    it('should read a VOID result with trace id', function (done) {
      const parser = newInstance();
      parser.on('readable', function () {
        const item = parser.read();
        assert.strictEqual(item.header.bodyLength, 4);
        assert.strictEqual(item.header.opcode, types.opcodes.result);
        helper.assertInstanceOf(item.flags.traceId, types.Uuid);
        done();
      });
      parser._transform({
        header: getFrameHeader(4, types.opcodes.result, 2, true),
        chunk: Buffer.concat([
          utils.allocBufferUnsafe(16), //uuid
          utils.allocBufferFromArray([0, 0, 0, types.resultKind.voidResult])
        ])
      }, null, doneIfError(done));
    });
    it('should read a VOID result with trace id chunked', function (done) {
      const parser = newInstance();
      let responseCounter = 0;
      parser.on('readable', function () {
        const item = parser.read();
        assert.strictEqual(item.header.opcode, types.opcodes.result);
        responseCounter++;
      });

      const body = Buffer.concat([
        utils.allocBufferUnsafe(16), //uuid
        utils.allocBufferFromArray([0, 0, 0, types.resultKind.voidResult])
      ]);
      parser._transform({
        header: getFrameHeader(4, types.opcodes.result, 2, true),
        chunk: body
      }, null, doneIfError(done));
      assert.strictEqual(responseCounter, 1);
      parser.setOptions(88, { byRow: true });
      for (let i = 0; i < body.length; i++) {
        parser._transform({
          header: getFrameHeader(4, types.opcodes.result, 2, true, 88),
          chunk: body.slice(i, i + 1),
          offset: 0
        }, null, doneIfError(done));
      }
      assert.strictEqual(responseCounter, 2);
      done();
    });
    it('should read a RESULT result with trace id chunked', function (done) {
<<<<<<< HEAD
      var parser = newInstance();
      var responseCounter = 0;
      var byRowCompleted = false;
=======
      const parser = newInstance();
      let responseCounter = 0;
>>>>>>> cf4ac7f9
      parser.on('readable', function () {
        const item = parser.read();
        assert.strictEqual(item.header.opcode, types.opcodes.result);
        byRowCompleted = item.byRowCompleted;
        responseCounter++;
      });

      const body = Buffer.concat([
        utils.allocBufferUnsafe(16), //uuid
        getBodyChunks(3, 1, 0, undefined, null).chunk
      ]);
      parser._transform({
        header: getFrameHeader(body.length, types.opcodes.result, 2, true),
        chunk: body,
        offset: 0
      }, null, doneIfError(done));
      assert.strictEqual(responseCounter, 1);
      assert.notEqual(byRowCompleted, true);
      parser.setOptions(88, { byRow: true });
      for (let i = 0; i < body.length; i++) {
        parser._transform({
          header: getFrameHeader(4, types.opcodes.result, 2, true, 88),
          chunk: body.slice(i, i + 1),
          offset: 0
        }, null, doneIfError(done));
      }
      assert.strictEqual(responseCounter, 3);
      assert.ok(byRowCompleted);
      done();
    });
    it('should read a VOID result with warnings and custom payload', function (done) {
      const parser = newInstance();

      const body = Buffer.concat([
        // 2 string list of warnings containing 'Hello', 'World'
        utils.allocBufferFromString('0002000548656c6c6f0005576f726c64', 'hex'),
        // Custom payload byte map of {a: 1, b: 2}
        utils.allocBufferFromString('000200016100000001010001620000000102', 'hex'),
        // void result indicator
        utils.allocBufferFromArray([0, 0, 0, types.resultKind.voidResult])
      ]);

      parser.on('readable', function () {
        const item = parser.read();
        assert.ok(!item.error);
        assert.strictEqual(item.header.bodyLength, body.length);
        assert.strictEqual(item.header.opcode, types.opcodes.result);
        assert.ok(item.flags);
        assert.ok(item.flags.warnings);
        assert.deepEqual(item.flags.warnings, ['Hello', 'World']);
        assert.ok(item.flags.customPayload);
        assert.deepEqual(item.flags.customPayload, {a: utils.allocBufferFromArray([0x01]), b: utils.allocBufferFromArray([0x02])});
        done();
      });

      const header = getFrameHeader(body.length, types.opcodes.result, 4, false, 12, true, true);
      parser._transform({
        header: header,
        chunk: body,
        offset: 0
      }, null, doneIfError(done));
    });
    it('should read a SET_KEYSPACE result', function (done) {
      const parser = newInstance();
      parser.on('readable', function () {
        const item = parser.read();
        assert.strictEqual(item.header.opcode, types.opcodes.result);
        assert.strictEqual(item.keyspaceSet, 'ks1');
        done();
      });
      //kind + stringLength + string
      const bodyLength = 4 + 2 + 3;
      parser._transform({
        header: getFrameHeader(bodyLength, types.opcodes.result),
        chunk: utils.allocBufferFromArray([0, 0, 0, types.resultKind.setKeyspace]),
        offset: 0
      }, null, doneIfError(done));
      parser._transform({
        header: getFrameHeader(bodyLength, types.opcodes.result),
        chunk: utils.allocBufferFromArray([0, 3]),
        offset: 0
      }, null, doneIfError(done));
      parser._transform({
        header: getFrameHeader(bodyLength, types.opcodes.result),
        chunk: utils.allocBufferFromString('ks1'),
        offset: 0
      }, null, doneIfError(done));
    });
    it('should read a PREPARE result', function (done) {
      const parser = newInstance();
      const id = types.Uuid.random();
      parser.on('readable', function () {
        const item = parser.read();
        assert.ifError(item.error);
        assert.strictEqual(item.header.opcode, types.opcodes.result);
        helper.assertInstanceOf(item.id, Buffer);
        assert.strictEqual(item.id.toString('hex'), id.getBuffer().toString('hex'));
        done();
      });
      //kind +
      // id length + id
      // metadata (flags + columnLength + ksname + tblname + column name + column type) +
      // result metadata (flags + columnLength + ksname + tblname + column name + column type)
      const body = Buffer.concat([
        utils.allocBufferFromArray([0, 0, 0, types.resultKind.prepared]),
        utils.allocBufferFromArray([0, 16]),
        id.getBuffer(),
        utils.allocBufferFromArray([0, 0, 0, 1, 0, 0, 0, 1, 0, 1, 62, 0, 1, 63, 0, 1, 61, 0, types.dataTypes.text]),
        utils.allocBufferFromArray([0, 0, 0, 1, 0, 0, 0, 1, 0, 1, 62, 0, 1, 63, 0, 1, 61, 0, types.dataTypes.text])
      ]);
      const bodyLength = body.length;
      parser._transform({
        header: getFrameHeader(bodyLength, types.opcodes.result),
        chunk: body.slice(0, 22),
        offset: 0
      }, null, doneIfError(done));
      parser._transform({
        header: getFrameHeader(bodyLength, types.opcodes.result),
        chunk: body.slice(22, 41),
        offset: 0
      }, null, doneIfError(done));
      parser._transform({
        header: getFrameHeader(bodyLength, types.opcodes.result),
        chunk: body.slice(41),
        offset: 0
      }, null, doneIfError(done));
    });
    it('should read a STATUS_CHANGE UP EVENT response', function (done) {
      const parser = newInstance();
      parser.on('readable', function () {
        const item = parser.read();
        assert.strictEqual(item.header.opcode, types.opcodes.event);
        assert.ok(item.event, 'it should return the details of the event');
        assert.strictEqual(item.event.up, true);
        done();
      });

      const eventData = getEventData('STATUS_CHANGE', 'UP');
      parser._transform(eventData, null, doneIfError(done));
    });
    it('should read a STATUS_CHANGE DOWN EVENT response', function (done) {
      const parser = newInstance();
      parser.on('readable', function () {
        const item = parser.read();
        assert.strictEqual(item.header.opcode, types.opcodes.event);
        assert.ok(item.event, 'it should return the details of the event');
        assert.strictEqual(item.event.up, false);
        done();
      });

      const eventData = getEventData('STATUS_CHANGE', 'DOWN');
      parser._transform(eventData, null, doneIfError(done));
    });
    it('should read a STATUS_CHANGE DOWN EVENT response chunked', function (done) {
      const parser = newInstance();
      parser.on('readable', function () {
        const item = parser.read();
        assert.strictEqual(item.header.opcode, types.opcodes.event);
        assert.ok(item.event, 'it should return the details of the event');
        assert.strictEqual(item.event.up, false);
        done();
      });

      const eventData = getEventData('STATUS_CHANGE', 'DOWN');
      const chunk1 = eventData.chunk.slice(0, 5);
      const chunk2 = eventData.chunk.slice(5);
      parser._transform({header: eventData.header, chunk: chunk1, offset: 0}, null, doneIfError(done));
      parser._transform({header: eventData.header, chunk: chunk2, offset: 0}, null, doneIfError(done));
    });
    it('should read an ERROR response that includes warnings', function (done) {
      const parser = newInstance();
      parser.on('readable', function () {
        const item = parser.read();
        assert.strictEqual(item.header.opcode, types.opcodes.error);
        assert.ok(item.error);
        helper.assertInstanceOf(item.error, errors.ResponseError);
        assert.strictEqual(item.error.message, "Fail");
        assert.strictEqual(item.error.code, 0); // Server Error
        done();
      });

      const body = Buffer.concat([
        utils.allocBufferFromString('0002000548656c6c6f0005576f726c64', 'hex'), // 2 string list of warnings containing 'Hello', 'World'
        utils.allocBufferFromString('0000000000044661696c', 'hex') // Server Error Code (0x0000) with 4 length message 'Fail'
      ]);
      const bodyLength = body.length;
      const header = getFrameHeader(bodyLength, types.opcodes.error, 4, false, 12, true);
      parser._transform({
        header: header,
        chunk: body.slice(0, 4),
        offset: 0
      }, null, doneIfError(done));
      parser._transform({
        header: header,
        chunk: body.slice(4, 10),
        offset: 0
      }, null, doneIfError(done));
      parser._transform({
        header: header,
        chunk: body.slice(10),
        offset: 0
      }, null, doneIfError(done));
    });
    it('should read an UNAVAILABLE', function (done) {
      const parser = buildParserAndExpect(function (msg) {
        assert.ok(msg.error);
        helper.assertInstanceOf(msg.error, errors.ResponseError);
        assert.strictEqual(msg.error.code, types.responseErrorCodes.unavailableException);
        assert.strictEqual(msg.error.consistencies, types.consistencies.localQuorum);
        assert.strictEqual(msg.error.required, 5);
        assert.strictEqual(msg.error.alive, 4);
        assert.strictEqual(msg.error.message, 'Not enough replicas available for query at consistency LOCAL_QUORUM (5 required but only 4 alive)');
        done();
      });

      // Unavailable at LOCAL_QUORUM with 5 required and 4 alive.
      const bodyArray = [];
      // Unavailable (0x1000)
      bodyArray.push(utils.allocBufferFromArray([0, 0, 0x10, 0]));
      // No Message
      bodyArray.push(utils.allocBufferFromArray([0, 0]));
      // LOCAL_QUORUM, with 5 required and 4 alive.
      bodyArray.push(utils.allocBufferFromArray([0, 6, 0, 0, 0, 5, 0, 0, 0, 4]));
      const body = Buffer.concat(bodyArray);
      const header = getFrameHeader(body.length, types.opcodes.error, 4);
      parser._transform({
        header: header,
        chunk: body,
        offset: 0
      }, null, doneIfError(done));
    });
    it('should read a READ_TIMEOUT with not enough received', function (done) {
      const parser = buildParserAndExpect(function (msg) {
        assert.ok(msg.error);
        helper.assertInstanceOf(msg.error, errors.ResponseError);
        assert.strictEqual(msg.error.code, types.responseErrorCodes.readTimeout);
        assert.strictEqual(msg.error.consistencies, types.consistencies.two);
        assert.strictEqual(msg.error.received, 1);
        assert.strictEqual(msg.error.blockFor, 2);
        assert.strictEqual(msg.error.isDataPresent, 0);
        assert.strictEqual(msg.error.message, 'Server timeout during read query at consistency TWO (1 replica(s) responded over 2 required)');
        done();
      });

      // Read Timeout at TWO with 1 received 2 block for and no data present
      const bodyArray = [];
      // Read Timeout (0x1200)
      bodyArray.push(utils.allocBufferFromArray([0, 0, 0x12, 0]));
      // No Message
      bodyArray.push(utils.allocBufferFromArray([0, 0]));
      // TWO, 1 received, 2 block for, no data
      bodyArray.push(utils.allocBufferFromArray([0, 2, 0, 0, 0, 1, 0, 0, 0, 2, 0]));
      const body = Buffer.concat(bodyArray);
      const header = getFrameHeader(body.length, types.opcodes.error, 4);
      parser._transform({
        header: header,
        chunk: body,
        offset: 0
      }, null, doneIfError(done));
    });
    it('should read a READ_TIMEOUT with no data present', function (done) {
      const parser = buildParserAndExpect(function (msg) {
        assert.ok(msg.error);
        helper.assertInstanceOf(msg.error, errors.ResponseError);
        assert.strictEqual(msg.error.code, types.responseErrorCodes.readTimeout);
        assert.strictEqual(msg.error.consistencies, types.consistencies.two);
        assert.strictEqual(msg.error.received, 2);
        assert.strictEqual(msg.error.blockFor, 2);
        assert.strictEqual(msg.error.isDataPresent, 0);
        assert.strictEqual(msg.error.message, 'Server timeout during read query at consistency TWO (the replica queried for the data didn\'t respond)');
        done();
      });

      // Read Timeout at TWO with 2 received 2 block for and no data present
      const bodyArray = [];
      // Read Timeout (0x1200)
      bodyArray.push(utils.allocBufferFromArray([0, 0, 0x12, 0]));
      // No Message
      bodyArray.push(utils.allocBufferFromArray([0, 0]));
      // TWO, 2 received, 2 block for, no data
      bodyArray.push(utils.allocBufferFromArray([0, 2, 0, 0, 0, 2, 0, 0, 0, 2, 0]));
      const body = Buffer.concat(bodyArray);
      const header = getFrameHeader(body.length, types.opcodes.error, 4);
      parser._transform({
        header: header,
        chunk: body,
        offset: 0
      }, null, doneIfError(done));
    });
    it('should read a READ_TIMEOUT with repair timeout', function (done) {
      const parser = buildParserAndExpect(function (msg) {
        assert.ok(msg.error);
        helper.assertInstanceOf(msg.error, errors.ResponseError);
        assert.strictEqual(msg.error.code, types.responseErrorCodes.readTimeout);
        assert.strictEqual(msg.error.consistencies, types.consistencies.two);
        assert.strictEqual(msg.error.received, 2);
        assert.strictEqual(msg.error.blockFor, 2);
        assert.strictEqual(msg.error.isDataPresent, 1);
        assert.strictEqual(msg.error.message, 'Server timeout during read query at consistency TWO (timeout while waiting for repair of inconsistent replica)');
        done();
      });

      // Read Timeout at TWO with 2 received 2 block for and no data present
      const bodyArray = [];
      // Read Timeout (0x1200)
      bodyArray.push(utils.allocBufferFromArray([0, 0, 0x12, 0]));
      // No Message
      bodyArray.push(utils.allocBufferFromArray([0, 0]));
      // TWO, 2 received, 2 block for, data present
      bodyArray.push(utils.allocBufferFromArray([0, 2, 0, 0, 0, 2, 0, 0, 0, 2, 1]));
      const body = Buffer.concat(bodyArray);
      const header = getFrameHeader(body.length, types.opcodes.error, 4);
      parser._transform({
        header: header,
        chunk: body,
        offset: 0
      }, null, doneIfError(done));
    });
    it('should read a READ_FAILURE', function (done) {
      const parser = buildParserAndExpect(function (msg) {
        assert.ok(msg.error);
        helper.assertInstanceOf(msg.error, errors.ResponseError);
        assert.strictEqual(msg.error.code, types.responseErrorCodes.readFailure);
        assert.strictEqual(msg.error.consistencies, types.consistencies.eachQuorum);
        assert.strictEqual(msg.error.received, 3);
        assert.strictEqual(msg.error.blockFor, 5);
        assert.strictEqual(msg.error.failures, 2);
        assert.strictEqual(msg.error.isDataPresent, 1);
        assert.strictEqual(msg.error.message, 'Server failure during read query at consistency EACH_QUORUM (5 responses were required but only 3 replicas responded, 2 failed)');
        done();
      });

      // Read Timeout at TWO with 2 received 2 block for and no data present
      const bodyArray = [];
      // Read Failure (0x1300)
      bodyArray.push(utils.allocBufferFromArray([0, 0, 0x13, 0]));
      // No Message
      bodyArray.push(utils.allocBufferFromArray([0, 0]));
      // EACH_QUORUM, 3 received, 5 block for, 2 failures, data present
      bodyArray.push(utils.allocBufferFromArray([0, 7, 0, 0, 0, 3, 0, 0, 0, 5, 0, 0, 0, 2, 1]));
      const body = Buffer.concat(bodyArray);
      const header = getFrameHeader(body.length, types.opcodes.error, 4);
      parser._transform({
        header: header,
        chunk: body,
        offset: 0
      }, null, doneIfError(done));
    });
    it('should read a SIMPLE WRITE_TIMEOUT', function (done) {
      const parser = buildParserAndExpect(function (msg) {
        assert.ok(msg.error);
        helper.assertInstanceOf(msg.error, errors.ResponseError);
        assert.strictEqual(msg.error.code, types.responseErrorCodes.writeTimeout);
        assert.strictEqual(msg.error.consistencies, types.consistencies.quorum);
        assert.strictEqual(msg.error.received, 1);
        assert.strictEqual(msg.error.blockFor, 3);
        assert.strictEqual(msg.error.writeType, 'SIMPLE');
        assert.strictEqual(msg.error.message, 'Server timeout during write query at consistency QUORUM (1 peer(s) acknowledged the write over 3 required)');
        done();
      });

      // write timeout at consistency quorum with 1 of 3 replicas responding.
      const bodyArray = [];
      // Write Timeout (0x1100)
      bodyArray.push(utils.allocBufferFromArray([0, 0, 0x11, 0]));
      // No Message
      bodyArray.push(utils.allocBufferFromArray([0, 0]));
      // Quorum, with 1 received and 3 block for
      bodyArray.push(utils.allocBufferFromArray([0, 4, 0, 0, 0, 1, 0, 0, 0, 3]));
      // Write Type 'SIMPLE'
      bodyArray.push(utils.allocBufferFromArray([0, 'SIMPLE'.length]));
      bodyArray.push(utils.allocBufferFromString('SIMPLE'));
      const body = Buffer.concat(bodyArray);
      const header = getFrameHeader(body.length, types.opcodes.error, 4);
      parser._transform({
        header: header,
        chunk: body,
        offset: 0
      }, null, doneIfError(done));
    });
    it('should read a BATCH_LOG WRITE_TIMEOUT', function (done) {
      const parser = buildParserAndExpect(function (msg) {
        assert.ok(msg.error);
        helper.assertInstanceOf(msg.error, errors.ResponseError);
        assert.strictEqual(msg.error.code, types.responseErrorCodes.writeTimeout);
        assert.strictEqual(msg.error.consistencies, types.consistencies.one);
        assert.strictEqual(msg.error.received, 0);
        assert.strictEqual(msg.error.blockFor, 1);
        assert.strictEqual(msg.error.writeType, 'BATCH_LOG');
        assert.strictEqual(msg.error.message, 'Server timeout during batchlog write at consistency ONE (0 peer(s) acknowledged the write over 1 required)');
        done();
      });

      // batchlog write timeout at consistency quorum with 0 of 1 replicas responding.
      const bodyArray = [];
      // Write Timeout (0x1100)
      bodyArray.push(utils.allocBufferFromArray([0, 0, 0x11, 0]));
      // No Message
      bodyArray.push(utils.allocBufferFromArray([0, 0]));
      // ONE, with 0 received and 1 block for
      bodyArray.push(utils.allocBufferFromArray([0, 1, 0, 0, 0, 0, 0, 0, 0, 1]));
      // Write Type 'BATCH_LOG'
      bodyArray.push(utils.allocBufferFromArray([0, 'BATCH_LOG'.length]));
      bodyArray.push(utils.allocBufferFromString('BATCH_LOG'));
      const body = Buffer.concat(bodyArray);
      const header = getFrameHeader(body.length, types.opcodes.error, 4);
      parser._transform({
        header: header,
        chunk: body,
        offset: 0
      }, null, doneIfError(done));
    });
    it('should read a WRITE_FAILURE', function (done) {
      const parser = buildParserAndExpect(function (msg) {
        assert.ok(msg.error);
        helper.assertInstanceOf(msg.error, errors.ResponseError);
        assert.strictEqual(msg.error.code, types.responseErrorCodes.writeFailure);
        assert.strictEqual(msg.error.consistencies, types.consistencies.three);
        assert.strictEqual(msg.error.received, 2);
        assert.strictEqual(msg.error.blockFor, 3);
        assert.strictEqual(msg.error.failures, 1);
        assert.strictEqual(msg.error.writeType, 'COUNTER');
        assert.strictEqual(msg.error.message, 'Server failure during write query at consistency THREE (3 responses were required but only 2 replicas responded, 1 failed)');
        done();
      });

      // batchlog write timeout at consistency quorum with 0 of 1 replicas responding.
      const bodyArray = [];
      // Write Timeout (0x1500)
      bodyArray.push(utils.allocBufferFromArray([0, 0, 0x15, 0]));
      // No Message
      bodyArray.push(utils.allocBufferFromArray([0, 0]));
      // THREE, with 2 received, 3 block for, 1 failures
      bodyArray.push(utils.allocBufferFromArray([0, 3, 0, 0, 0, 2, 0, 0, 0, 3, 0, 0, 0, 1]));
      // Write Type 'COUNTER'
      bodyArray.push(utils.allocBufferFromArray([0, 'COUNTER'.length]));
      bodyArray.push(utils.allocBufferFromString('COUNTER'));
      const body = Buffer.concat(bodyArray);
      const header = getFrameHeader(body.length, types.opcodes.error, 4);
      parser._transform({
        header: header,
        chunk: body,
        offset: 0
      }, null, doneIfError(done));
    });
    it('should read an UNPREPARED', function (done) {
      const message = 'No query prepared with ID 0x8675';
      const id = utils.allocBufferFromArray([0x86, 0x75]);
      const parser = buildParserAndExpect(function (msg) {
        assert.ok(msg.error);
        helper.assertInstanceOf(msg.error, errors.ResponseError);
        assert.strictEqual(msg.error.code, types.responseErrorCodes.unprepared);
        assert.deepEqual(msg.error.queryId, id);
        assert.strictEqual(msg.error.message, message);
        done();
      });

      // Unprepared with ID 0x8675
      const bodyArray = [];
      // Unprepared (0x2500)
      bodyArray.push(utils.allocBufferFromArray([0, 0, 0x25, 0]));
      // ID 0x8675 was Not Prepared
      bodyArray.push(utils.allocBufferFromArray([0, message.length]));
      bodyArray.push(utils.allocBufferFromString(message));
      // 0x8675
      bodyArray.push(utils.allocBufferFromArray([0, 2]));
      bodyArray.push(id);
      const body = Buffer.concat(bodyArray);
      const header = getFrameHeader(body.length, types.opcodes.error, 4);
      parser._transform({
        header: header,
        chunk: body,
        offset: 0
      }, null, doneIfError(done));
    });
    it('should read a FUNCTION_FAILURE', function (done) {
      const message = "Could not execute function";
      const keyspace = 'myks';
      const functionName = 'foo';
      const argTypes = ['int', 'varchar', 'blob'];
      const parser = buildParserAndExpect(function (msg) {
        assert.ok(msg.error);
        helper.assertInstanceOf(msg.error, errors.ResponseError);
        assert.strictEqual(msg.error.code, types.responseErrorCodes.functionFailure);
        assert.strictEqual(msg.error.keyspace, keyspace);
        assert.strictEqual(msg.error.functionName, functionName);
        assert.deepEqual(msg.error.argTypes, argTypes);
        assert.strictEqual(msg.error.message, message);
        done();
      });

      // Unprepared with ID 0x8675
      const bodyArray = [];
      // Function Failure 0x1400)
      bodyArray.push(utils.allocBufferFromArray([0, 0, 0x14, 0]));
      // Error Message
      bodyArray.push(utils.allocBufferFromArray([0, message.length]));
      bodyArray.push(utils.allocBufferFromString(message));
      // Keyspace
      bodyArray.push(utils.allocBufferFromArray([0, keyspace.length]));
      bodyArray.push(utils.allocBufferFromString(keyspace));
      // Function Name
      bodyArray.push(utils.allocBufferFromArray([0, functionName.length]));
      bodyArray.push(utils.allocBufferFromString(functionName));
      // Arguments
      bodyArray.push(utils.allocBufferFromArray([0, argTypes.length]));
      argTypes.forEach(function (arg) {
        bodyArray.push(utils.allocBufferFromArray([0, arg.length]));
        bodyArray.push(utils.allocBufferFromString(arg));
      });
      const body = Buffer.concat(bodyArray);
      const header = getFrameHeader(body.length, types.opcodes.error, 4);
      parser._transform({
        header: header,
        chunk: body,
        offset: 0
      }, null, doneIfError(done));
    });
    it('should read an ALREADY_EXISTS for Table', function (done) {
      const message = 'Table already exists!';
      const keyspace = 'myks';
      const table = 'tbl';
      const parser = buildParserAndExpect(function (msg) {
        assert.ok(msg.error);
        helper.assertInstanceOf(msg.error, errors.ResponseError);
        assert.strictEqual(msg.error.code, types.responseErrorCodes.alreadyExists);
        assert.strictEqual(msg.error.keyspace, keyspace);
        assert.strictEqual(msg.error.table, table);
        assert.strictEqual(msg.error.message, message);
        done();
      });

      // Already Exists for Table
      const bodyArray = [];
      // Already Exists 0x2400)
      bodyArray.push(utils.allocBufferFromArray([0, 0, 0x24, 0]));
      // Error Message
      bodyArray.push(utils.allocBufferFromArray([0, message.length]));
      bodyArray.push(utils.allocBufferFromString(message));
      // Keyspace
      bodyArray.push(utils.allocBufferFromArray([0, keyspace.length]));
      bodyArray.push(utils.allocBufferFromString(keyspace));
      // Table
      bodyArray.push(utils.allocBufferFromArray([0, table.length]));
      bodyArray.push(utils.allocBufferFromString(table));
      const body = Buffer.concat(bodyArray);
      const header = getFrameHeader(body.length, types.opcodes.error, 4);
      parser._transform({
        header: header,
        chunk: body,
        offset: 0
      }, null, doneIfError(done));
    });
    it('should read an ALREADY_EXISTS for Keyspace', function (done) {
      const message = 'Keyspace already exists!';
      const keyspace = 'myks';
      const parser = buildParserAndExpect(function (msg) {
        assert.ok(msg.error);
        helper.assertInstanceOf(msg.error, errors.ResponseError);
        assert.strictEqual(msg.error.code, types.responseErrorCodes.alreadyExists);
        assert.strictEqual(msg.error.keyspace, keyspace);
        assert.ifError(msg.error.table); // table should not be present.
        assert.strictEqual(msg.error.message, message);
        done();
      });

      // Already Exists for Keyspace
      const bodyArray = [];
      // Already Exists 0x2400)
      bodyArray.push(utils.allocBufferFromArray([0, 0, 0x24, 0]));
      // Error Message
      bodyArray.push(utils.allocBufferFromArray([0, message.length]));
      bodyArray.push(utils.allocBufferFromString(message));
      // Keyspace
      bodyArray.push(utils.allocBufferFromArray([0, keyspace.length]));
      bodyArray.push(utils.allocBufferFromString(keyspace));
      // Table (empty string)
      bodyArray.push(utils.allocBufferFromArray([0, 0]));
      const body = Buffer.concat(bodyArray);
      const header = getFrameHeader(body.length, types.opcodes.error, 4);
      parser._transform({
        header: header,
        chunk: body,
        offset: 0
      }, null, doneIfError(done));
    });
    it('should read a buffer until there is enough data', function (done) {
      const parser = newInstance();
      parser.on('readable', function () {
        const item = parser.read();
        assert.strictEqual(item.header.bodyLength, 4);
        assert.strictEqual(item.header.opcode, types.opcodes.result);
        done();
      });
      parser._transform({
        header: getFrameHeader(4, types.opcodes.result),
        chunk: utils.allocBufferFromArray([ 0 ]),
        offset: 0
      }, null, doneIfError(done));
      parser._transform({
        header: getFrameHeader(4, types.opcodes.result),
        chunk: utils.allocBufferFromArray([ 0, 0, types.resultKind.voidResult ]),
        offset: 0
      }, null, doneIfError(done));
    });
    it('should emit empty result one column no rows', function (done) {
      const parser = newInstance();
      parser.on('readable', function () {
        const item = parser.read();
        assert.strictEqual(item.header.opcode, types.opcodes.result);
        assert.ok(item.result && item.result.rows && item.result.rows.length === 0);
        done();
      });
      //kind
      parser._transform(getBodyChunks(1, 0, 0, 4), null, doneIfError(done));
      //metadata
      parser._transform(getBodyChunks(1, 0, 4, 12), null, doneIfError(done));
      //column names and rows
      parser._transform(getBodyChunks(1, 0, 12, null), null, doneIfError(done));
    });
    it('should emit empty result two columns no rows', function (done) {
      const parser = newInstance();
      parser.on('readable', function () {
        const item = parser.read();
        assert.strictEqual(item.header.opcode, types.opcodes.result);
        assert.ok(item.result && item.result.rows && item.result.rows.length === 0);
        done();
      });
      //2 columns, no rows, in one chunk
      parser._transform(getBodyChunks(2, 0, 0, null), null, doneIfError(done));
    });
    it('should emit row when rows present', function (done) {
      const parser = newInstance();
      const rowLength = 2;
      let rowCounter = 0;
      parser.on('readable', function () {
        const item = parser.read();
        assert.strictEqual(item.header.opcode, types.opcodes.result);
        assert.ok(item.row);
        if ((++rowCounter) === rowLength) {
          done();
        }
      });
      parser.setOptions(33, { byRow: true });
      //3 columns, 2 rows
      parser._transform(getBodyChunks(3, rowLength, 0, 10), null, doneIfError(done));
      parser._transform(getBodyChunks(3, rowLength, 10, 32), null, doneIfError(done));
      parser._transform(getBodyChunks(3, rowLength, 32, 37), null, doneIfError(done));
      parser._transform(getBodyChunks(3, rowLength, 37, null), null, doneIfError(done));
    });
    describe('with multiple chunk lengths', function () {
<<<<<<< HEAD
      var parser = newInstance();
      var result;
      var byRowCompleted;
=======
      const parser = newInstance();
      let result;
>>>>>>> cf4ac7f9
      parser.on('readable', function () {
        let item;
        while ((item = parser.read())) {
          if (!item.row && item.frameEnded) {
            continue;
          }
          byRowCompleted = item.byRowCompleted;
          if (byRowCompleted) {
            continue;
          }
          assert.strictEqual(item.header.opcode, types.opcodes.result);
          assert.ok(item.row);
          result[item.header.streamId] = result[item.header.streamId] || [];
          result[item.header.streamId].push(item.row);
        }
      });
      [1, 3, 5, 13].forEach(function (chunkLength) {
        it('should emit rows chunked with chunk length of ' + chunkLength, function () {
          byRowCompleted = 'hello';
          result = {};
          const expected = [
            { columnLength: 3, rowLength: 10 },
            { columnLength: 5, rowLength: 5 },
            { columnLength: 6, rowLength: 15 },
            { columnLength: 6, rowLength: 5 },
            { columnLength: 1, rowLength: 20 }
          ];
          const items = expected.map(function (item, index) {
            parser.setOptions(index, { byRow: true });
            return getBodyChunks(item.columnLength, item.rowLength, 0, null, null, index);
          });
          function transformChunkedItem(i) {
            const item = items[i];
            const chunkedItem = {
              header: item.header,
              offset: 0
            };
            for (let j = 0; j < item.chunk.length; j = j + chunkLength) {
              let end = j + chunkLength;
              if (end >= item.chunk.length) {
                end = item.chunk.length;
                chunkedItem.frameEnded = true;
              }
              const start = j;
              if (start === 0) {
                //sum a few bytes
                chunkedItem.chunk = Buffer.concat([ utils.allocBufferUnsafe(9), item.chunk.slice(start, end) ]);
                chunkedItem.offset = 9;
              }
              else {
                chunkedItem.chunk = item.chunk.slice(start, end);
                chunkedItem.offset = 0;
              }
              parser._transform(chunkedItem, null, helper.throwop);
            }
          }
          for (let i = 0; i < items.length; i++) {
            transformChunkedItem(i);
          }

          assert.ok(byRowCompleted);
          //assert result
          expected.forEach(function (expectedItem, index) {
            assert.ok(result[index], 'Result not found for index ' + index);
            assert.strictEqual(result[index].length, expectedItem.rowLength);
          });
        });
      });
    });
    describe('with multiple chunk lengths piped', function () {
      const protocol = new streams.Protocol({ objectMode: true });
      const parser = newInstance();
      protocol.pipe(parser);
<<<<<<< HEAD
      var result;
      var byRowCompleted;
=======
      let result;
>>>>>>> cf4ac7f9
      parser.on('readable', function () {
        let item;
        while ((item = parser.read())) {
          if (!item.row && item.frameEnded) {
            continue;
          }
          byRowCompleted = item.byRowCompleted;
          if (byRowCompleted) {
            continue;
          }
          assert.strictEqual(item.header.opcode, types.opcodes.result);
          assert.ok(item.row);
          result[item.header.streamId] = result[item.header.streamId] || [];
          result[item.header.streamId].push(item.row);
        }
      });
      const expected = [
        { columnLength: 3, rowLength: 10 },
        { columnLength: 5, rowLength: 5 },
        { columnLength: 6, rowLength: 15 },
        { columnLength: 6, rowLength: 15 },
        { columnLength: 1, rowLength: 20 }
      ];
      [1, 2, 7, 11].forEach(function (chunkLength) {
        it('should emit rows chunked with chunk length of ' + chunkLength, function () {
          result = {};
          const buffer = Buffer.concat(expected.map(function (expectedItem, index) {
            parser.setOptions(index, { byRow: true });
            const item = getBodyChunks(expectedItem.columnLength, expectedItem.rowLength, 0, null, null, index);
            return Buffer.concat([ item.header.toBuffer(), item.chunk ]);
          }));

          for (let j = 0; j < buffer.length; j = j + chunkLength) {
            let end = j + chunkLength;
            if (end >= buffer.length) {
              end = buffer.length;
            }
            protocol._transform(buffer.slice(j, end), null, helper.throwop);
          }
          assert.ok(byRowCompleted);
          //assert result
          expected.forEach(function (expectedItem, index) {
            assert.ok(result[index], 'Result not found for index ' + index);
            assert.strictEqual(result[index].length, expectedItem.rowLength);
            assert.strictEqual(result[index][0].keys().length, expectedItem.columnLength);
          });
        });
      });
    });
    it('should emit row with large row values', function (done) {
      this.timeout(20000);
      //3mb value
      let cellValue = helper.fillArray(3 * 1024 * 1024, 74);
      //Add the length 0x00300000 of the value
      cellValue = [0, 30, 0, 0].concat(cellValue);
      const rowLength = 1;
      utils.series([function (next) {
        const parser = newInstance();
        let rowCounter = 0;
        parser.on('readable', function () {
          const item = parser.read();
          assert.strictEqual(item.header.opcode, types.opcodes.result);
          assert.ok(item.row);
          if ((++rowCounter) === rowLength) {
            next();
          }
        });
        //1 columns, 1 row, 1 chunk
        parser._transform(getBodyChunks(1, rowLength, 0, null, cellValue), null, doneIfError(done));
      }, function (next) {
        const parser = newInstance();
        let rowCounter = 0;
        parser.on('readable', function () {
          const item = parser.read();
          assert.strictEqual(item.header.opcode, types.opcodes.result);
          assert.ok(item.row);
          if ((++rowCounter) === rowLength) {
            next();
          }
        });
        //1 columns, 1 row, 2 chunks
        parser._transform(getBodyChunks(1, rowLength, 0, 50, cellValue), null, doneIfError(done));
        parser._transform(getBodyChunks(1, rowLength, 50, null, cellValue), null, doneIfError(done));
      }, function (next) {
        const parser = newInstance();
        let rowCounter = 0;
        parser.on('readable', function () {
          const item = parser.read();
          assert.strictEqual(item.header.opcode, types.opcodes.result);
          assert.ok(item.row);
          if ((++rowCounter) === rowLength) {
            next();
          }
        });
        //1 columns, 1 row, 6 chunks
        parser._transform(getBodyChunks(1, rowLength, 0, 50, cellValue), null, doneIfError(done));
        parser._transform(getBodyChunks(1, rowLength, 50, 60, cellValue), null, doneIfError(done));
        parser._transform(getBodyChunks(1, rowLength, 60, 120, cellValue), null, doneIfError(done));
        parser._transform(getBodyChunks(1, rowLength, 120, 195, cellValue), null, doneIfError(done));
        parser._transform(getBodyChunks(1, rowLength, 195, 1501, cellValue), null, doneIfError(done));
        parser._transform(getBodyChunks(1, rowLength, 1501, null, cellValue), null, doneIfError(done));
      }, function (next) {
        let cellValue = helper.fillArray(256, 74);
        //Add the length 256 of the value
        cellValue = [0, 0, 1, 0].concat(cellValue);
        const parser = newInstance();
        let rowCounter = 0;
        parser.on('readable', function () {
          const item = parser.read();
          assert.strictEqual(item.header.opcode, types.opcodes.result);
          assert.ok(item.row);
          if ((++rowCounter) === rowLength) {
            next();
          }
        });
        //1 columns, 1 row, 6 small chunks
        parser._transform(getBodyChunks(1, rowLength, 0, 50, cellValue), null, doneIfError(done));
        parser._transform(getBodyChunks(1, rowLength, 50, 100, cellValue), null, doneIfError(done));
        parser._transform(getBodyChunks(1, rowLength, 100, 150, cellValue), null, doneIfError(done));
        parser._transform(getBodyChunks(1, rowLength, 150, 200, cellValue), null, doneIfError(done));
        parser._transform(getBodyChunks(1, rowLength, 200, null, cellValue), null, doneIfError(done));
      }, function (next) {
        let cellValue = helper.fillArray(256, 74);
        //Add the length 256 of the value
        cellValue = [0, 0, 1, 0].concat(cellValue);
        const parser = newInstance();
        let rowCounter = 0;
        parser.on('readable', function () {
          const item = parser.read();
          assert.strictEqual(item.header.opcode, types.opcodes.result);
          assert.ok(item.row);
          if ((++rowCounter) === rowLength) {
            next();
          }
        });
        //2 columns, 1 row, small and large chunks
        parser._transform(getBodyChunks(2, rowLength, 0, 19, cellValue), null, doneIfError(done));
        parser._transform(getBodyChunks(2, rowLength, 19, 20, cellValue), null, doneIfError(done));
        parser._transform(getBodyChunks(2, rowLength, 20, 24, cellValue), null, doneIfError(done));
        parser._transform(getBodyChunks(2, rowLength, 24, null, cellValue), null, doneIfError(done));
      }], done);
    });
    it('should read a AUTH_CHALLENGE response', function (done) {
      const parser = newInstance();
      parser.on('readable', function () {
        const item = parser.read();
        assert.strictEqual(item.header.opcode, types.opcodes.authChallenge);
        helper.assertValueEqual(item.token, utils.allocBufferFromArray([100, 100]));
        assert.strictEqual(item.authChallenge, true);
        done();
      });
      //Length + buffer
      const bodyLength = 4 + 2;
      parser._transform({
        header: getFrameHeader(bodyLength, types.opcodes.authChallenge),
        chunk: utils.allocBufferFromArray([255, 254, 0, 0, 0, 2]),
        offset: 2
      }, null, doneIfError(done));
      parser._transform({
        header: getFrameHeader(bodyLength, types.opcodes.authChallenge),
        chunk: utils.allocBufferFromArray([100, 100]),
        offset: 0
      }, null, doneIfError(done));
    });
    it('should buffer ERROR response until complete', function (done) {
      const parser = newInstance();
      parser.on('readable', function () {
        const item = parser.read();
        assert.strictEqual(item.header.opcode, types.opcodes.error);
        helper.assertInstanceOf(item.error, errors.ResponseError);
        assert.strictEqual(item.error.message, 'ERR');
        //mocha will fail if done is called multiple times
        assert.strictEqual(parser.read(), null);
        done();
      });
      //streamId 33
      const header = new types.FrameHeader(4, 0, 33, types.opcodes.error, 9);
      parser.setOptions(33, { byRow: true });
      assert.strictEqual(parser.frameState({ header: header}).byRow, true);
      parser._transform({ header: header, chunk: utils.allocBufferFromArray([255, 0, 0, 0, 0]), offset: 1}, null, doneIfError(done));
      parser._transform({ header: header, chunk: utils.allocBufferFromArray([0, 3]), offset: 0}, null, doneIfError(done));
      parser._transform({ header: header, chunk: utils.allocBufferFromString('ERR'), offset: 0}, null, doneIfError(done));
    });
    it('should not buffer RESULT ROWS response when byRow is enabled', function (done) {
<<<<<<< HEAD
      var parser = newInstance();
      var rowLength = 2;
      var rowCounter = 0;
      var byRowCompleted = false;
=======
      const parser = newInstance();
      const rowLength = 2;
      let rowCounter = 0;
>>>>>>> cf4ac7f9
      parser.on('readable', function () {
        const item = parser.read();
        assert.strictEqual(item.header.opcode, types.opcodes.result);
        byRowCompleted = item.byRowCompleted;
        if (!item.byRowCompleted) {
          assert.ok(item.row);
          rowCounter++;
        }
      });
      //12 is the stream id used by the header helper by default
      parser.setOptions(12, { byRow: true });
      //3 columns, 2 rows
      parser._transform(getBodyChunks(3, rowLength, 0, 10), null, doneIfError(done));
      parser._transform(getBodyChunks(3, rowLength, 10, 32), null, doneIfError(done));
      parser._transform(getBodyChunks(3, rowLength, 32, 55), null, doneIfError(done));
      assert.strictEqual(rowCounter, 1);
      assert.notEqual(byRowCompleted, true);
      parser._transform(getBodyChunks(3, rowLength, 55, null), null, doneIfError(done));
      assert.strictEqual(rowCounter, 2);
      assert.ok(byRowCompleted);
      done();
    });
  });
});

/**
 * @param {Number} [protocolVersion]
 * @returns {exports.Parser}
 */
function newInstance(protocolVersion) {
  if (!protocolVersion) {
    protocolVersion = 2;
  }
  return new streams.Parser({objectMode:true}, new Encoder(protocolVersion, {}));
}

/**
 * Test Helper method to get a frame header with stream id 12
 * @returns {exports.FrameHeader}
 */
function getFrameHeader(bodyLength, opcode, version, trace, streamId, warnings, customPayload) {
  if (typeof streamId === 'undefined') {
    streamId = 12;
  }
  let flags = 0;
  flags += (trace ? 0x2 : 0x0);
  flags += (customPayload ? 0x4 : 0x0);
  flags += (warnings ? 0x8 : 0x0);
  return new types.FrameHeader(version || 2, flags, streamId, opcode, bodyLength);
}

/**
 * @returns {{header: FrameHeader, chunk: Buffer, offset: number}}
 */
function getBodyChunks(columnLength, rowLength, fromIndex, toIndex, cellValue, streamId) {
  let i;
  let fullChunk = [
    //kind
    0, 0, 0, types.resultKind.rows,
    //flags and column count
    0, 0, 0, 1, 0, 0, 0, columnLength,
    //column names
    0, 1, 97, //string 'a' as ksname
    0, 1, 98 //string 'b' as tablename
  ];
  for (i = 0; i < columnLength; i++) {
    fullChunk = fullChunk.concat([
      0, 1, 99 + i, //string name, starting by 'c' as column name
      0, types.dataTypes.text //short datatype
    ]);
  }
  //rows length
  fullChunk = fullChunk.concat([0, 0, 0, rowLength || 0]);
  for (i = 0; i < rowLength; i++) {
    let rowChunk = [];
    for (let j = 0; j < columnLength; j++) {
      //4 bytes length + bytes of each column value
      if (!cellValue) {
        rowChunk.push(0);
        rowChunk.push(0);
        rowChunk.push(0);
        rowChunk.push(1);
        //value
        rowChunk.push(j);
      }
      else {
        rowChunk = rowChunk.concat(cellValue);
      }
    }
    fullChunk = fullChunk.concat(rowChunk);
  }

  return {
    header: getFrameHeader(fullChunk.length, types.opcodes.result, null, null, streamId),
    chunk: utils.allocBufferFromArray(fullChunk.slice(fromIndex, toIndex || undefined)),
    offset: 0
  };
}

function getEventData(eventType, value) {
  const bodyArray = [];
  //EVENT TYPE
  bodyArray.push(utils.allocBufferFromArray([0, eventType.length]));
  bodyArray.push(utils.allocBufferFromString(eventType));
  //STATUS CHANGE DESCRIPTION
  bodyArray.push(utils.allocBufferFromArray([0, value.length]));
  bodyArray.push(utils.allocBufferFromString(value));
  //Address
  bodyArray.push(utils.allocBufferFromArray([4, 127, 0, 0, 1]));
  //Port
  bodyArray.push(utils.allocBufferFromArray([0, 0, 0, 200]));

  const body = Buffer.concat(bodyArray);
  const header = new types.FrameHeader(2, 0, -1, types.opcodes.event, body.length);
  return {header: header, chunk: body};
}

function buildParserAndExpect(validationFn) {
  const parser = newInstance();
  parser.on('readable', () => validationFn(parser.read()));
  return parser;
}

/**
 * Calls done in case there is an error
 */
function doneIfError(done) {
  return function doneIfErrorCallback(err) {
    if (err) {
      done(err);
    }
  };
}<|MERGE_RESOLUTION|>--- conflicted
+++ resolved
@@ -114,14 +114,9 @@
       done();
     });
     it('should read a RESULT result with trace id chunked', function (done) {
-<<<<<<< HEAD
-      var parser = newInstance();
-      var responseCounter = 0;
+      const parser = newInstance();
+      let responseCounter = 0;
       var byRowCompleted = false;
-=======
-      const parser = newInstance();
-      let responseCounter = 0;
->>>>>>> cf4ac7f9
       parser.on('readable', function () {
         const item = parser.read();
         assert.strictEqual(item.header.opcode, types.opcodes.result);
@@ -773,14 +768,9 @@
       parser._transform(getBodyChunks(3, rowLength, 37, null), null, doneIfError(done));
     });
     describe('with multiple chunk lengths', function () {
-<<<<<<< HEAD
-      var parser = newInstance();
-      var result;
+      const parser = newInstance();
+      let result;
       var byRowCompleted;
-=======
-      const parser = newInstance();
-      let result;
->>>>>>> cf4ac7f9
       parser.on('readable', function () {
         let item;
         while ((item = parser.read())) {
@@ -854,12 +844,8 @@
       const protocol = new streams.Protocol({ objectMode: true });
       const parser = newInstance();
       protocol.pipe(parser);
-<<<<<<< HEAD
-      var result;
+      let result;
       var byRowCompleted;
-=======
-      let result;
->>>>>>> cf4ac7f9
       parser.on('readable', function () {
         let item;
         while ((item = parser.read())) {
@@ -1044,16 +1030,10 @@
       parser._transform({ header: header, chunk: utils.allocBufferFromString('ERR'), offset: 0}, null, doneIfError(done));
     });
     it('should not buffer RESULT ROWS response when byRow is enabled', function (done) {
-<<<<<<< HEAD
-      var parser = newInstance();
-      var rowLength = 2;
-      var rowCounter = 0;
-      var byRowCompleted = false;
-=======
       const parser = newInstance();
       const rowLength = 2;
       let rowCounter = 0;
->>>>>>> cf4ac7f9
+      var byRowCompleted = false;
       parser.on('readable', function () {
         const item = parser.read();
         assert.strictEqual(item.header.opcode, types.opcodes.result);
