/**
 * Copyright (C) 2016-2017 DataStax, Inc.
 *
 * Please see the license for details:
 * http://www.datastax.com/terms/datastax-dse-driver-license-terms
 */
'use strict';
const assert = require('assert');
const util = require('util');
const rewire = require('rewire');

describe('StreamIdStack', function () {
  this.timeout(2000);
  const osPrecision = 30;
  it('should pop and push', function () {
    const stack = newInstance();
    assert.strictEqual(stack.pop(), 0);
    assert.strictEqual(stack.pop(), 1);
    assert.strictEqual(stack.pop(), 2);
    assert.strictEqual(stack.inUse, 3);
    //1 becomes available again
    stack.push(1);
    assert.strictEqual(stack.inUse, 2);
    assert.strictEqual(stack.pop(), 1);
    stack.clear();
  });
  it('should not use more than allowed by the protocol version', function () {
    [
      [1, 128],
      [2, 128],
      [3, Math.pow(2, 15)]
    ].forEach(function (value) {
      const version = value[0];
      const maxSize = value[1];
      const stack = newInstance(version);
      const ids = pop(stack, maxSize + 20);
      assert.strictEqual(ids.length, maxSize + 20);
      for (let i = 0; i < maxSize + 20; i++) {
        if (i < maxSize) {
          assert.strictEqual(ids[i], i);
        }
        else {
          assert.strictEqual(ids[i], null);
        }
      }
      stack.push(5);
      assert.strictEqual(stack.inUse, maxSize - 1);
      stack.clear();
    });
  });
  it('should yield the lowest available id', function () {
    const stack = newInstance(3);
    const ids = pop(stack, 128 * 3 - 1);
    assert.strictEqual(ids.length, 128 * 3 - 1);
    for (let i = 0; i < ids.length; i++) {
      assert.strictEqual(ids[i], i);
    }
    //popped all from the first 3 groups
    assert.strictEqual(stack.pop(), 128 * 3 - 1);
    assert.strictEqual(stack.groups.length, 3);
    stack.push(10); //group 0
    stack.push(200); //group 1
    assert.strictEqual(stack.pop(), 10);
    assert.strictEqual(stack.pop(), 200);
    assert.strictEqual(stack.pop(), 128 * 3);
    stack.push(200);
    assert.strictEqual(stack.pop(), 200);
    assert.strictEqual(stack.groups.length, 4);
    stack.clear();
  });
  it('should release unused groups', function (done) {
    const releaseDelay = 100;
    const stack = newInstance(3, releaseDelay);
    //6 groups,
    const length = 128 * 5 + 2;

<<<<<<< HEAD
    // Verify that the events are emitted
    let inFlight = 0;
    stack.on('inFlightIncrease', () => inFlight++);
    stack.on('inFlightDecrease', n => inFlight -= n);

    pop(stack, length);

    assert.strictEqual(stack.inUse, length);
    assert.strictEqual(inFlight, length);
=======
    pop(stack, length);
    assert.strictEqual(stack.inUse, length);
>>>>>>> 78b89640

    // return just 1 to the last group
    stack.push(128 * 5);
    assert.strictEqual(stack.groups.length, 6);

    //the last group is completed and can be released
    stack.push(128 * 5 + 1);

    // push 10 more
    push(stack, 0, 10);

<<<<<<< HEAD
    assert.strictEqual(stack.inUse, inFlight);

=======
>>>>>>> 78b89640
    assert.strictEqual(stack.groups.length, 6);
    setTimeout(function () {
      //there should be 5 groups now
      assert.strictEqual(stack.groups.length, 5);

      assert.strictEqual(stack.inUse, length - 12);
<<<<<<< HEAD
      assert.strictEqual(inFlight, length - 12);
=======
>>>>>>> 78b89640

      stack.clear();
      done();
    }, releaseDelay + osPrecision);
  });
  it('should not release the current group', function (done) {
    const releaseDelay = 100;
    const stack = newInstance(3, releaseDelay);

<<<<<<< HEAD
    let inFlight = 0;
    stack.on('inFlightIncrease', () => inFlight++);
    stack.on('inFlightDecrease', n => inFlight -= n);

=======
>>>>>>> 78b89640
    //6 groups,
    pop(stack, 128 * 5 + 2);
    //return just 1 to the last group
    stack.push(128 * 5);
    assert.strictEqual(stack.groups.length, 6);
    //the last group is completed and but can not be released as is the current one
    stack.push(128 * 5 + 1);
    assert.strictEqual(stack.groups.length, 6);
    setTimeout(function () {
      //there should be 5 groups now
      assert.strictEqual(stack.groups.length, 6);
      assert.strictEqual(stack.inUse, inFlight);
      stack.clear();
      done();
    }, releaseDelay + osPrecision);
  });
  it('should not release more than release size per time', function (done) {
    const releaseDelay = 100;
    const stack = newInstance(3, releaseDelay);
    //12 groups,
    pop(stack, 128 * 11 + 2);
    assert.strictEqual(stack.groups.length, 12);
    //return
    push(stack, 0, 128 * 11 + 2);
    assert.strictEqual(stack.groups.length, 12);
    assert.strictEqual(stack.groupIndex, 0);
    assert.strictEqual(stack.inUse, 0);
    assert.strictEqual(stack.pop(), 127); //last from the first group
    assert.strictEqual(stack.inUse, 1);
    setTimeout(function () {
      //there should be 12 - 4 groups now
      assert.strictEqual(stack.groups.length, 8);
    }, releaseDelay + osPrecision);
    setTimeout(function () {
      //there should be 12 - 8 groups now
      assert.strictEqual(stack.groups.length, 4);
      stack.clear();
      done();
    }, releaseDelay * 2 + osPrecision);
  });
});

/** @returns {StreamIdStack}  */
function newInstance(version, releaseDelay) {
  const StreamIdStack = rewire('../../lib/stream-id-stack');
  StreamIdStack.__set__("releaseDelay", releaseDelay || 100);
  return new StreamIdStack(version || 3);
}

function pop(stack, n) {
  const arr = [];
  for (let i = 0; i < n; i++) {
    arr.push(stack.pop());
  }
  return arr;
}

function push(stack, initialValue, length) {
  if (util.isArray(initialValue)) {
    initialValue.forEach(stack.push.bind(stack));
    return;
  }
  for (let i = 0; i < length; i++) {
    stack.push(initialValue + i);
  }
}<|MERGE_RESOLUTION|>--- conflicted
+++ resolved
@@ -74,20 +74,8 @@
     //6 groups,
     const length = 128 * 5 + 2;
 
-<<<<<<< HEAD
-    // Verify that the events are emitted
-    let inFlight = 0;
-    stack.on('inFlightIncrease', () => inFlight++);
-    stack.on('inFlightDecrease', n => inFlight -= n);
-
-    pop(stack, length);
-
-    assert.strictEqual(stack.inUse, length);
-    assert.strictEqual(inFlight, length);
-=======
     pop(stack, length);
     assert.strictEqual(stack.inUse, length);
->>>>>>> 78b89640
 
     // return just 1 to the last group
     stack.push(128 * 5);
@@ -99,21 +87,12 @@
     // push 10 more
     push(stack, 0, 10);
 
-<<<<<<< HEAD
-    assert.strictEqual(stack.inUse, inFlight);
-
-=======
->>>>>>> 78b89640
     assert.strictEqual(stack.groups.length, 6);
     setTimeout(function () {
       //there should be 5 groups now
       assert.strictEqual(stack.groups.length, 5);
 
       assert.strictEqual(stack.inUse, length - 12);
-<<<<<<< HEAD
-      assert.strictEqual(inFlight, length - 12);
-=======
->>>>>>> 78b89640
 
       stack.clear();
       done();
@@ -123,13 +102,6 @@
     const releaseDelay = 100;
     const stack = newInstance(3, releaseDelay);
 
-<<<<<<< HEAD
-    let inFlight = 0;
-    stack.on('inFlightIncrease', () => inFlight++);
-    stack.on('inFlightDecrease', n => inFlight -= n);
-
-=======
->>>>>>> 78b89640
     //6 groups,
     pop(stack, 128 * 5 + 2);
     //return just 1 to the last group
@@ -141,7 +113,6 @@
     setTimeout(function () {
       //there should be 5 groups now
       assert.strictEqual(stack.groups.length, 6);
-      assert.strictEqual(stack.inUse, inFlight);
       stack.clear();
       done();
     }, releaseDelay + osPrecision);
