schedules:
  commit:
    # Run short suite on commit
    schedule: per_commit
    matrix:
      exclude:
        # Exclude all builds for 6.x.
        - nodejs: ['6']
<<<<<<< HEAD
        # Only build with latest for 4.x
        - nodejs: '4'
          cassandra: ['dse-4.8', 'dse-5.0', 'dse-5.1']
=======
        # Only build with latest for 4.x and 10.x
        - nodejs: ['4','10']
          cassandra: ['2.1', '2.2', '3.0']
        # Only build with 2.1 and latest for 8.x
        - nodejs: '8'
          cassandra: ['2.2', '3.0']
>>>>>>> 707953f5
  nightly:
    # Run full suite nightly on change for all primary branches if they have changes.
    schedule: nightly
    branches:
      # regex matches primary branch format (2.1, 3.x, 3.0.x, 3.1.x, dse, master, etc).
      include: ["/((\\d+(\\.[\\dx]+)+)|dse|master)/"]
  adhoc:
    # Adhoc job for non-primary braches that doesn't have a schedule but may be used to run all configs.
    schedule: adhoc
    branches:
<<<<<<< HEAD
      exclude: ["/((\\d+(\\.[\\dx]+)+)|dse|master)/"]
=======
      exclude: ["/((\\d+(\\.[\\dx]+)+)|master)/"]
>>>>>>> 707953f5
nodejs:
  - '4'
  - '6'
  - '8'
  - '10'
os:
  - ubuntu/bionic64/nodejs-driver
cassandra:
<<<<<<< HEAD
  - dse-4.8
  - dse-5.0
  - dse-5.1
  - dse-6.0
=======
  - '2.1'
  - '2.2'
  - '3.0'
  - '3.11'
>>>>>>> 707953f5
build:
  - npm: install
  - script: |
      export TEST_DSE_VERSION=$CCM_VERSION
      export TEST_DSE_BRANCH=$CCM_BRANCH
      export TEST_DSE_DIR=$CCM_INSTALL_DIR
      export JAVA_HOME=$CCM_JAVA_HOME
      export CCM_PATH=$HOME/ccm
      export JUNIT_REPORT_STACK=1
      export JUNIT_REPORT_PATH=.
      npm install kerberos
      npm install mocha-jenkins-reporter
      if [ "$NODEJS_VERSION" != "0.10" ] && [ "$NODEJS_VERSION" != "0.12" ]; then
        npm install -g eslint;
        npm run eslint;
      fi
      npm run ci || true
  - xunit: "*.xml"<|MERGE_RESOLUTION|>--- conflicted
+++ resolved
@@ -6,18 +6,9 @@
       exclude:
         # Exclude all builds for 6.x.
         - nodejs: ['6']
-<<<<<<< HEAD
-        # Only build with latest for 4.x
-        - nodejs: '4'
+        # Only build with latest for 4.x and 10.x
+        - nodejs: ['4', '10']
           cassandra: ['dse-4.8', 'dse-5.0', 'dse-5.1']
-=======
-        # Only build with latest for 4.x and 10.x
-        - nodejs: ['4','10']
-          cassandra: ['2.1', '2.2', '3.0']
-        # Only build with 2.1 and latest for 8.x
-        - nodejs: '8'
-          cassandra: ['2.2', '3.0']
->>>>>>> 707953f5
   nightly:
     # Run full suite nightly on change for all primary branches if they have changes.
     schedule: nightly
@@ -28,11 +19,7 @@
     # Adhoc job for non-primary braches that doesn't have a schedule but may be used to run all configs.
     schedule: adhoc
     branches:
-<<<<<<< HEAD
       exclude: ["/((\\d+(\\.[\\dx]+)+)|dse|master)/"]
-=======
-      exclude: ["/((\\d+(\\.[\\dx]+)+)|master)/"]
->>>>>>> 707953f5
 nodejs:
   - '4'
   - '6'
@@ -41,17 +28,10 @@
 os:
   - ubuntu/bionic64/nodejs-driver
 cassandra:
-<<<<<<< HEAD
   - dse-4.8
   - dse-5.0
   - dse-5.1
   - dse-6.0
-=======
-  - '2.1'
-  - '2.2'
-  - '3.0'
-  - '3.11'
->>>>>>> 707953f5
 build:
   - npm: install
   - script: |
