--- conflicted
+++ resolved
@@ -2,6 +2,9 @@
   "source": {
     "include": [
       "lib/dse-client.js",
+      "lib/geometry",
+      "lib/graph",
+      "lib/search",
 
       "lib/types",
       "lib/auth",
@@ -15,14 +18,7 @@
       "lib/errors.js",
       "lib/host.js",
       "lib/tracker",
-<<<<<<< HEAD
-
-      "lib/geometry",
-      "lib/graph",
-      "lib/search"
-=======
       "lib/metrics"
->>>>>>> 3099ba4a
     ]
   },
   "templates": {
