# Features

The DataStax Node.js Driver for Apache Cassandra is feature-rich and highly tunable Node.js client library for Apache
Cassandra (1.2+) using exclusively Cassandra's binary protocol and Cassandra Query Language v3.

## Usage

- [Address resolution](address-resolution)
- [Authentication](auth)
- [Batch statements](batch)
- [Cluster and schema metadata](metadata)
- [Connection pooling](connection-pooling)
- [CQL data types to JavaScript types](datatypes)
<<<<<<< HEAD
- [Execution profiles](execution-profiles)
- [Geospatial types support](geotypes)
- [Graph support](graph-support)
=======
- [Execution Profiles](execution-profiles)
- [Logging](logging)
- [Cluster and schema metadata](metadata)
>>>>>>> 1cf75dd1
- [Native protocol](native-protocol)
- [Paging](paging)
- [Parameterized queries](parameterized-queries)
- [Promise and callback support](promise-callback)
- [Query timestamps](query-timestamps)
- [Query warnings](query-warnings)
- [Speculative query executions](speculative-executions)
- [Tuning policies](tuning-policies)
- [User-defined functions and aggregates](udfs)<|MERGE_RESOLUTION|>--- conflicted
+++ resolved
@@ -1,25 +1,20 @@
 # Features
 
-The DataStax Node.js Driver for Apache Cassandra is feature-rich and highly tunable Node.js client library for Apache
-Cassandra (1.2+) using exclusively Cassandra's binary protocol and Cassandra Query Language v3.
+The DataStax Enterprise Node.js Driver is feature-rich and highly tunable Node.js client library for DataStax 
+Enterprise.
 
 ## Usage
 
 - [Address resolution](address-resolution)
 - [Authentication](auth)
 - [Batch statements](batch)
-- [Cluster and schema metadata](metadata)
 - [Connection pooling](connection-pooling)
 - [CQL data types to JavaScript types](datatypes)
-<<<<<<< HEAD
 - [Execution profiles](execution-profiles)
 - [Geospatial types support](geotypes)
 - [Graph support](graph-support)
-=======
-- [Execution Profiles](execution-profiles)
 - [Logging](logging)
 - [Cluster and schema metadata](metadata)
->>>>>>> 1cf75dd1
 - [Native protocol](native-protocol)
 - [Paging](paging)
 - [Parameterized queries](parameterized-queries)
