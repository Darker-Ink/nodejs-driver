--- conflicted
+++ resolved
@@ -1,13 +1,7 @@
 {
-<<<<<<< HEAD
   "name": "dse-driver",
   "version": "1.4.0",
   "description": "DataStax Enterprise Node.js Driver",
-=======
-  "name": "cassandra-driver",
-  "version": "3.3.0",
-  "description": "DataStax Node.js Driver for Apache Cassandra",
->>>>>>> cf4ac7f9
   "author": "DataStax",
   "keywords": [
     "cassandra",
@@ -45,11 +39,6 @@
     "eslint": "eslint lib test --ignore-pattern '/lib/types/integer.js'"
   },
   "engines": {
-<<<<<<< HEAD
-    "node" : ">=0.10.0"
-  }
-=======
     "node" : ">=4"
    }
->>>>>>> cf4ac7f9
 }