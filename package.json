{
<<<<<<< HEAD
  "name": "cassandra-driver",
  "version": "4.3.0",
  "description": "DataStax Node.js Driver for Apache Cassandra",
=======
  "name": "dse-driver",
  "version": "2.3.1",
  "description": "DataStax Enterprise Node.js Driver",
>>>>>>> b295e809
  "author": "DataStax",
  "keywords": [
    "cassandra",
    "cql",
    "cql3",
    "connection",
    "gremlin",
    "datastax",
    "nosql",
    "driver",
    "database",
    "dse",
    "graph",
    "graphdb"
  ],
  "license": "Apache-2.0",
  "types": "./index.d.ts",
  "dependencies": {
    "long": "^2.2.0",
    "adm-zip": "^0.4.13",
    "@types/node": ">=4",
    "@types/long": "^4.0.0"
  },
  "devDependencies": {
    "mocha": "~5.2.0",
    "proxyquire": "~2.1.3",
    "sinon": "~7.5.0",
    "chai": "4.2.0",
    "temp": ">= 0.8.3"
  },
  "repository": {
    "type": "git",
    "url": "https://github.com/datastax/nodejs-driver.git"
  },
  "bugs": {
    "url": "https://groups.google.com/a/lists.datastax.com/forum/#!forum/nodejs-driver-user"
  },
  "scripts": {
    "test": "./node_modules/.bin/mocha test/unit -R spec -t 5000 --recursive",
    "ci_jenkins": "./node_modules/.bin/mocha test/unit test/integration/short --recursive -R mocha-jenkins-reporter --exit",
    "ci_appveyor": "./node_modules/.bin/mocha test/unit test/integration/short --recursive -R mocha-appveyor-reporter --exit",
    "ci_unit_appveyor": "./node_modules/.bin/mocha test/unit --recursive -R mocha-appveyor-reporter --exit",
    "eslint": "eslint lib test"
  },
  "engines": {
    "node": ">=4"
  }
}<|MERGE_RESOLUTION|>--- conflicted
+++ resolved
@@ -1,13 +1,7 @@
 {
-<<<<<<< HEAD
   "name": "cassandra-driver",
-  "version": "4.3.0",
+  "version": "4.3.1",
   "description": "DataStax Node.js Driver for Apache Cassandra",
-=======
-  "name": "dse-driver",
-  "version": "2.3.1",
-  "description": "DataStax Enterprise Node.js Driver",
->>>>>>> b295e809
   "author": "DataStax",
   "keywords": [
     "cassandra",
